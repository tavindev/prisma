lockfileVersion: 5.3

importers:

  .:
    specifiers:
      '@sindresorhus/slugify': 1.1.2
      '@slack/webhook': 6.0.0
      '@types/benchmark': 2.1.1
      '@types/debug': 4.1.7
      '@types/graphviz': 0.0.33
      '@types/node': 14.17.15
      '@types/redis': 2.8.32
      '@typescript-eslint/eslint-plugin': 4.29.3
      '@typescript-eslint/parser': 4.29.3
      arg: 5.0.1
      batching-toposort: 1.2.0
      benchmark: 2.1.4
      chalk: 4.1.2
      debug: 4.3.2
      esbuild: 0.12.17
      eslint: 7.32.0
      eslint-config-prettier: 8.3.0
      eslint-plugin-eslint-comments: 3.2.0
      eslint-plugin-jest: 24.4.0
      eslint-plugin-prettier: 4.0.0
      execa: 5.1.1
      globby: 11.0.4
      graphviz: 0.0.9
      husky: 7.0.2
      is-ci: 3.0.0
      node-fetch: 2.6.2
      p-map: 4.0.0
      p-reduce: 2.1.0
      p-retry: 4.6.1
      prettier: 2.3.2
      redis: 3.1.2
      redis-lock: 0.1.4
      semver: 7.3.5
      staged-git-files: 1.2.0
      ts-node: 10.2.1
      typescript: 4.3.5
    devDependencies:
      '@sindresorhus/slugify': 1.1.2
      '@slack/webhook': 6.0.0_debug@4.3.2
      '@types/benchmark': 2.1.1
      '@types/debug': 4.1.7
      '@types/graphviz': 0.0.33
      '@types/node': 14.17.15
      '@types/redis': 2.8.32
      '@typescript-eslint/eslint-plugin': 4.29.3_fd14c0002fbbfb85b8a0070d0dffb93d
      '@typescript-eslint/parser': 4.29.3_eslint@7.32.0+typescript@4.3.5
      arg: 5.0.1
      batching-toposort: 1.2.0
      benchmark: 2.1.4
      chalk: 4.1.2
      debug: 4.3.2
      esbuild: 0.12.17
      eslint: 7.32.0
      eslint-config-prettier: 8.3.0_eslint@7.32.0
      eslint-plugin-eslint-comments: 3.2.0_eslint@7.32.0
      eslint-plugin-jest: 24.4.0_2ad72e29dce3c7f9f5b63c34ce24dd0c
      eslint-plugin-prettier: 4.0.0_5a48a349ffec60f5257b5f148f5199c3
      execa: 5.1.1
      globby: 11.0.4
      graphviz: 0.0.9
      husky: 7.0.2
      is-ci: 3.0.0
      node-fetch: 2.6.2
      p-map: 4.0.0
      p-reduce: 2.1.0
      p-retry: 4.6.1
      prettier: 2.3.2
      redis: 3.1.2
      redis-lock: 0.1.4
      semver: 7.3.5
      staged-git-files: 1.2.0
      ts-node: 10.2.1_b04324131e2fb5ba13b634647cdac0ef
      typescript: 4.3.5

  packages/cli:
    specifiers:
      '@prisma/client': workspace:*
      '@prisma/debug': workspace:*
      '@prisma/engines': 3.1.0-2.eb8eb4c97238c32c9e71756e76d59ed5e502185a
      '@prisma/fetch-engine': 3.1.0-2.eb8eb4c97238c32c9e71756e76d59ed5e502185a
      '@prisma/generator-helper': workspace:*
      '@prisma/get-platform': 3.1.0-2.eb8eb4c97238c32c9e71756e76d59ed5e502185a
      '@prisma/migrate': workspace:*
      '@prisma/sdk': workspace:*
      '@prisma/studio-server': 0.423.0
      '@timsuchanek/copy': 1.4.5
      '@types/jest': 27.0.1
      '@types/rimraf': 3.0.2
      '@types/ws': 7.4.7
      '@typescript-eslint/eslint-plugin': 4.29.3
      '@typescript-eslint/parser': 4.29.3
      chalk: 4.1.2
      checkpoint-client: 1.1.20
      dotenv: 10.0.0
      esbuild: 0.8.53
      escape-string-regexp: 4.0.0
      eslint: 7.32.0
      eslint-config-prettier: 8.3.0
      eslint-plugin-eslint-comments: 3.2.0
      eslint-plugin-jest: 24.4.0
      eslint-plugin-prettier: 4.0.0
      execa: 5.1.1
      fast-deep-equal: 3.1.3
      fs-jetpack: 4.1.1
      get-port: 5.1.1
      global-dirs: 3.0.0
      indent-string: 4.0.0
      is-installed-globally: 0.4.0
      jest: 27.1.0
      line-replace: 2.0.1
      lint-staged: 11.1.2
      log-update: 4.0.0
      make-dir: 3.1.0
      node-fetch: 2.6.2
      open: 7.4.2
      pg: 8.7.1
      pkg-up: 3.1.0
      prettier: 2.3.2
      replace-string: 3.1.0
      resolve-pkg: 2.0.0
      rimraf: 3.0.2
      strip-ansi: 6.0.0
      tempy: 1.0.1
      ts-jest: 27.0.5
      typescript: 4.3.5
    dependencies:
      '@prisma/engines': 3.1.0-2.eb8eb4c97238c32c9e71756e76d59ed5e502185a
    devDependencies:
      '@prisma/client': link:../client
      '@prisma/debug': link:../debug
      '@prisma/fetch-engine': 3.1.0-2.eb8eb4c97238c32c9e71756e76d59ed5e502185a
      '@prisma/generator-helper': link:../generator-helper
      '@prisma/get-platform': 3.1.0-2.eb8eb4c97238c32c9e71756e76d59ed5e502185a
      '@prisma/migrate': link:../migrate
      '@prisma/sdk': link:../sdk
      '@prisma/studio-server': 0.423.0
      '@timsuchanek/copy': 1.4.5
      '@types/jest': 27.0.1
      '@types/rimraf': 3.0.2
      '@types/ws': 7.4.7
      '@typescript-eslint/eslint-plugin': 4.29.3_fd14c0002fbbfb85b8a0070d0dffb93d
      '@typescript-eslint/parser': 4.29.3_eslint@7.32.0+typescript@4.3.5
      chalk: 4.1.2
      checkpoint-client: 1.1.20
      dotenv: 10.0.0
      esbuild: 0.8.53
      escape-string-regexp: 4.0.0
      eslint: 7.32.0
      eslint-config-prettier: 8.3.0_eslint@7.32.0
      eslint-plugin-eslint-comments: 3.2.0_eslint@7.32.0
      eslint-plugin-jest: 24.4.0_2ad72e29dce3c7f9f5b63c34ce24dd0c
      eslint-plugin-prettier: 4.0.0_5a48a349ffec60f5257b5f148f5199c3
      execa: 5.1.1
      fast-deep-equal: 3.1.3
      fs-jetpack: 4.1.1
      get-port: 5.1.1
      global-dirs: 3.0.0
      indent-string: 4.0.0
      is-installed-globally: 0.4.0
      jest: 27.1.0_ts-node@10.2.1
      line-replace: 2.0.1
      lint-staged: 11.1.2
      log-update: 4.0.0
      make-dir: 3.1.0
      node-fetch: 2.6.2
      open: 7.4.2
      pg: 8.7.1
      pkg-up: 3.1.0
      prettier: 2.3.2
      replace-string: 3.1.0
      resolve-pkg: 2.0.0
      rimraf: 3.0.2
      strip-ansi: 6.0.0
      tempy: 1.0.1
      ts-jest: 27.0.5_1318b7d4288f89be474291123601427f
      typescript: 4.3.5

  packages/client:
    specifiers:
      '@prisma/debug': workspace:*
      '@prisma/engine-core': workspace:*
      '@prisma/engines': 3.1.0-2.eb8eb4c97238c32c9e71756e76d59ed5e502185a
      '@prisma/engines-version': 3.1.0-2.eb8eb4c97238c32c9e71756e76d59ed5e502185a
      '@prisma/fetch-engine': 3.1.0-2.eb8eb4c97238c32c9e71756e76d59ed5e502185a
      '@prisma/generator-helper': workspace:*
      '@prisma/get-platform': 3.1.0-2.eb8eb4c97238c32c9e71756e76d59ed5e502185a
      '@prisma/migrate': workspace:*
      '@prisma/sdk': workspace:*
      '@timsuchanek/copy': 1.4.5
      '@types/debug': 4.1.7
      '@types/jest': 27.0.1
      '@types/js-levenshtein': 1.1.0
      '@types/mssql': 6.0.8
      '@types/node': 12.20.24
      '@types/pg': 8.6.1
      '@typescript-eslint/eslint-plugin': 4.29.3
      '@typescript-eslint/parser': 4.29.3
      arg: 5.0.1
      chalk: 4.1.2
      decimal.js: 10.3.1
      esbuild: 0.8.53
      escape-string-regexp: 4.0.0
      eslint: 7.32.0
      eslint-config-prettier: 8.3.0
      eslint-plugin-eslint-comments: 3.2.0
      eslint-plugin-jest: 24.4.0
      eslint-plugin-prettier: 4.0.0
      execa: 5.1.1
      flat-map-polyfill: 0.3.8
      fs-monkey: 1.0.3
      get-own-enumerable-property-symbols: 3.0.2
      indent-string: 4.0.0
      is-obj: 2.0.0
      is-regexp: 2.1.0
      jest: 27.1.0
      js-levenshtein: 1.1.6
      klona: 2.0.4
      lint-staged: 11.1.2
      make-dir: 3.1.0
      mariadb: 2.5.4
      mssql: 7.2.1
      node-fetch: 2.6.1
      pg: 8.7.1
      pkg-up: 3.1.0
      pluralize: 8.0.0
      prettier: 2.3.2
      prismafile: 1.0.11
      replace-string: 3.1.0
      rimraf: 3.0.2
      rollup: 2.56.3
      rollup-plugin-dts: 3.0.2
      sort-keys: 4.2.0
      source-map-support: 0.5.19
      sql-template-tag: 4.0.0
      stacktrace-parser: 0.1.10
      strip-ansi: 6.0.0
      strip-indent: 3.0.0
      ts-jest: 27.0.5
      ts-node: 10.2.1
      tsd: 0.17.0
      typescript: 4.3.5
    dependencies:
      '@prisma/engines-version': 3.1.0-2.eb8eb4c97238c32c9e71756e76d59ed5e502185a
    devDependencies:
      '@prisma/debug': link:../debug
      '@prisma/engine-core': link:../engine-core
      '@prisma/engines': 3.1.0-2.eb8eb4c97238c32c9e71756e76d59ed5e502185a
      '@prisma/fetch-engine': 3.1.0-2.eb8eb4c97238c32c9e71756e76d59ed5e502185a
      '@prisma/generator-helper': link:../generator-helper
      '@prisma/get-platform': 3.1.0-2.eb8eb4c97238c32c9e71756e76d59ed5e502185a
      '@prisma/migrate': link:../migrate
      '@prisma/sdk': link:../sdk
      '@timsuchanek/copy': 1.4.5
      '@types/debug': 4.1.7
      '@types/jest': 27.0.1
      '@types/js-levenshtein': 1.1.0
      '@types/mssql': 6.0.8
      '@types/node': 12.20.24
      '@types/pg': 8.6.1
      '@typescript-eslint/eslint-plugin': 4.29.3_fd14c0002fbbfb85b8a0070d0dffb93d
      '@typescript-eslint/parser': 4.29.3_eslint@7.32.0+typescript@4.3.5
      arg: 5.0.1
      chalk: 4.1.2
      decimal.js: 10.3.1
      esbuild: 0.8.53
      escape-string-regexp: 4.0.0
      eslint: 7.32.0
      eslint-config-prettier: 8.3.0_eslint@7.32.0
      eslint-plugin-eslint-comments: 3.2.0_eslint@7.32.0
      eslint-plugin-jest: 24.4.0_2ad72e29dce3c7f9f5b63c34ce24dd0c
      eslint-plugin-prettier: 4.0.0_5a48a349ffec60f5257b5f148f5199c3
      execa: 5.1.1
      flat-map-polyfill: 0.3.8
      fs-monkey: 1.0.3
      get-own-enumerable-property-symbols: 3.0.2
      indent-string: 4.0.0
      is-obj: 2.0.0
      is-regexp: 2.1.0
      jest: 27.1.0_ts-node@10.2.1
      js-levenshtein: 1.1.6
      klona: 2.0.4
      lint-staged: 11.1.2
      make-dir: 3.1.0
      mariadb: 2.5.4
      mssql: 7.2.1
      node-fetch: 2.6.1
      pg: 8.7.1
      pkg-up: 3.1.0
      pluralize: 8.0.0
      prettier: 2.3.2
      prismafile: 1.0.11
      replace-string: 3.1.0
      rimraf: 3.0.2
      rollup: 2.56.3
      rollup-plugin-dts: 3.0.2_rollup@2.56.3+typescript@4.3.5
      sort-keys: 4.2.0
      source-map-support: 0.5.19
      sql-template-tag: 4.0.0
      stacktrace-parser: 0.1.10
      strip-ansi: 6.0.0
      strip-indent: 3.0.0
      ts-jest: 27.0.5_1318b7d4288f89be474291123601427f
      ts-node: 10.2.1_a0c01aa728d04e1dcfa7300dce926502
      tsd: 0.17.0
      typescript: 4.3.5

  packages/debug:
    specifiers:
      '@types/debug': 4.1.7
      '@types/jest': 27.0.1
      '@types/node': 12.20.24
      '@typescript-eslint/eslint-plugin': 4.29.3
      '@typescript-eslint/parser': 4.29.3
      debug: 4.3.2
      esbuild: 0.12.16
      eslint: 7.32.0
      eslint-config-prettier: 8.3.0
      eslint-plugin-eslint-comments: 3.2.0
      eslint-plugin-jest: 24.4.0
      eslint-plugin-prettier: 4.0.0
      execa: 5.1.1
      glob: 7.1.7
      jest: 27.1.0
      lint-staged: 11.1.2
      ms: 2.1.3
      prettier: 2.3.2
      strip-ansi: 6.0.0
      ts-jest: 27.0.5
      typescript: 4.3.5
    dependencies:
      '@types/debug': 4.1.7
      debug: 4.3.2
      ms: 2.1.3
    devDependencies:
      '@types/jest': 27.0.1
      '@types/node': 12.20.24
      '@typescript-eslint/eslint-plugin': 4.29.3_fd14c0002fbbfb85b8a0070d0dffb93d
      '@typescript-eslint/parser': 4.29.3_eslint@7.32.0+typescript@4.3.5
      esbuild: 0.12.16
      eslint: 7.32.0
      eslint-config-prettier: 8.3.0_eslint@7.32.0
      eslint-plugin-eslint-comments: 3.2.0_eslint@7.32.0
      eslint-plugin-jest: 24.4.0_2ad72e29dce3c7f9f5b63c34ce24dd0c
      eslint-plugin-prettier: 4.0.0_5a48a349ffec60f5257b5f148f5199c3
      execa: 5.1.1
      glob: 7.1.7
      jest: 27.1.0_ts-node@10.2.1
      lint-staged: 11.1.2
      prettier: 2.3.2
      strip-ansi: 6.0.0
      ts-jest: 27.0.5_1318b7d4288f89be474291123601427f
      typescript: 4.3.5

  packages/engine-core:
    specifiers:
      '@prisma/debug': workspace:*
      '@prisma/engines': 3.1.0-2.eb8eb4c97238c32c9e71756e76d59ed5e502185a
      '@prisma/generator-helper': workspace:*
      '@prisma/get-platform': 3.1.0-2.eb8eb4c97238c32c9e71756e76d59ed5e502185a
      '@types/jest': 27.0.1
      '@types/node': 12.20.24
      '@typescript-eslint/eslint-plugin': 4.29.3
      '@typescript-eslint/parser': 4.29.3
      chalk: 4.1.2
      esbuild: 0.12.16
      eslint: 7.32.0
      eslint-config-prettier: 8.3.0
      eslint-plugin-eslint-comments: 3.2.0
      eslint-plugin-jest: 24.4.0
      eslint-plugin-prettier: 4.0.0
      execa: 5.1.1
      get-stream: 6.0.1
      glob: 7.1.7
      indent-string: 4.0.0
      jest: 27.1.0
      lint-staged: 11.1.2
      new-github-issue-url: 0.2.1
      p-retry: 4.6.1
      prettier: 2.3.2
      strip-ansi: 6.0.0
      terminal-link: 2.1.1
      ts-jest: 27.0.5
      typescript: 4.3.5
      undici: 3.3.6
    dependencies:
      '@prisma/debug': link:../debug
      '@prisma/engines': 3.1.0-2.eb8eb4c97238c32c9e71756e76d59ed5e502185a
      '@prisma/generator-helper': link:../generator-helper
      '@prisma/get-platform': 3.1.0-2.eb8eb4c97238c32c9e71756e76d59ed5e502185a
      chalk: 4.1.2
      execa: 5.1.1
      get-stream: 6.0.1
      indent-string: 4.0.0
      new-github-issue-url: 0.2.1
      p-retry: 4.6.1
      terminal-link: 2.1.1
      undici: 3.3.6
    devDependencies:
      '@types/jest': 27.0.1
      '@types/node': 12.20.24
      '@typescript-eslint/eslint-plugin': 4.29.3_fd14c0002fbbfb85b8a0070d0dffb93d
      '@typescript-eslint/parser': 4.29.3_eslint@7.32.0+typescript@4.3.5
      esbuild: 0.12.16
      eslint: 7.32.0
      eslint-config-prettier: 8.3.0_eslint@7.32.0
      eslint-plugin-eslint-comments: 3.2.0_eslint@7.32.0
      eslint-plugin-jest: 24.4.0_2ad72e29dce3c7f9f5b63c34ce24dd0c
      eslint-plugin-prettier: 4.0.0_5a48a349ffec60f5257b5f148f5199c3
      glob: 7.1.7
      jest: 27.1.0_ts-node@10.2.1
      lint-staged: 11.1.2
      prettier: 2.3.2
      strip-ansi: 6.0.0
      ts-jest: 27.0.5_1318b7d4288f89be474291123601427f
      typescript: 4.3.5

  packages/generator-helper:
    specifiers:
      '@prisma/debug': workspace:*
      '@types/cross-spawn': 6.0.2
      '@types/jest': 27.0.1
      '@types/node': 12.20.24
      '@typescript-eslint/eslint-plugin': 4.29.3
      '@typescript-eslint/parser': 4.29.3
      chalk: 4.1.2
      cross-spawn: 7.0.3
      esbuild: 0.12.16
      eslint: 7.32.0
      eslint-config-prettier: 8.3.0
      eslint-plugin-eslint-comments: 3.2.0
      eslint-plugin-jest: 24.4.0
      eslint-plugin-prettier: 4.0.0
      glob: 7.1.7
      jest: 27.1.0
      lint-staged: 11.1.2
      prettier: 2.3.2
      ts-jest: 27.0.5
      ts-node: 10.2.1
      typescript: 4.3.5
    dependencies:
      '@prisma/debug': link:../debug
      '@types/cross-spawn': 6.0.2
      chalk: 4.1.2
      cross-spawn: 7.0.3
    devDependencies:
      '@types/jest': 27.0.1
      '@types/node': 12.20.24
      '@typescript-eslint/eslint-plugin': 4.29.3_fd14c0002fbbfb85b8a0070d0dffb93d
      '@typescript-eslint/parser': 4.29.3_eslint@7.32.0+typescript@4.3.5
      esbuild: 0.12.16
      eslint: 7.32.0
      eslint-config-prettier: 8.3.0_eslint@7.32.0
      eslint-plugin-eslint-comments: 3.2.0_eslint@7.32.0
      eslint-plugin-jest: 24.4.0_2ad72e29dce3c7f9f5b63c34ce24dd0c
      eslint-plugin-prettier: 4.0.0_5a48a349ffec60f5257b5f148f5199c3
      glob: 7.1.7
      jest: 27.1.0_ts-node@10.2.1
      lint-staged: 11.1.2
      prettier: 2.3.2
      ts-jest: 27.0.5_1318b7d4288f89be474291123601427f
      ts-node: 10.2.1_a0c01aa728d04e1dcfa7300dce926502
      typescript: 4.3.5

  packages/integration-tests:
    specifiers:
      '@prisma/client': workspace:*
      '@prisma/get-platform': 3.1.0-2.eb8eb4c97238c32c9e71756e76d59ed5e502185a
      '@prisma/migrate': workspace:*
      '@prisma/sdk': workspace:*
      '@sindresorhus/slugify': 1.1.2
      '@types/jest': 27.0.1
      '@types/mssql': 6.0.8
      '@types/node': 12.20.24
      '@types/pg': 8.6.1
      '@types/sqlite3': 3.1.7
      '@typescript-eslint/eslint-plugin': 4.29.3
      '@typescript-eslint/parser': 4.29.3
      decimal.js: 10.3.1
      esbuild: 0.12.16
      escape-string-regexp: 4.0.0
      eslint: 7.32.0
      eslint-config-prettier: 8.3.0
      eslint-plugin-eslint-comments: 3.2.0
      eslint-plugin-jest: 24.4.0
      eslint-plugin-prettier: 4.0.0
      execa: 5.1.1
      fs-jetpack: 4.1.1
      glob: 7.1.7
      jest: 27.1.0
      lint-staged: 11.1.2
      mariadb: 2.5.4
      mssql: 7.2.1
      pg: 8.7.1
      prettier: 2.3.2
      replace-string: 3.1.0
      segfault-handler: 1.3.0
      sqlite-async: 1.1.1
      sqlite3: 5.0.2
      string-hash: 1.1.3
      strip-ansi: 6.0.0
      tempy: 1.0.1
      ts-jest: 27.0.5
      ts-node: 10.2.1
      typescript: 4.3.5
      verror: 1.10.0
    devDependencies:
      '@prisma/client': link:../client
      '@prisma/get-platform': 3.1.0-2.eb8eb4c97238c32c9e71756e76d59ed5e502185a
      '@prisma/migrate': link:../migrate
      '@prisma/sdk': link:../sdk
      '@sindresorhus/slugify': 1.1.2
      '@types/jest': 27.0.1
      '@types/mssql': 6.0.8
      '@types/node': 12.20.24
      '@types/pg': 8.6.1
      '@types/sqlite3': 3.1.7
      '@typescript-eslint/eslint-plugin': 4.29.3_fd14c0002fbbfb85b8a0070d0dffb93d
      '@typescript-eslint/parser': 4.29.3_eslint@7.32.0+typescript@4.3.5
      decimal.js: 10.3.1
      esbuild: 0.12.16
      escape-string-regexp: 4.0.0
      eslint: 7.32.0
      eslint-config-prettier: 8.3.0_eslint@7.32.0
      eslint-plugin-eslint-comments: 3.2.0_eslint@7.32.0
      eslint-plugin-jest: 24.4.0_2ad72e29dce3c7f9f5b63c34ce24dd0c
      eslint-plugin-prettier: 4.0.0_5a48a349ffec60f5257b5f148f5199c3
      execa: 5.1.1
      fs-jetpack: 4.1.1
      glob: 7.1.7
      jest: 27.1.0_ts-node@10.2.1
      lint-staged: 11.1.2
      mariadb: 2.5.4
      mssql: 7.2.1
      pg: 8.7.1
      prettier: 2.3.2
      replace-string: 3.1.0
      segfault-handler: 1.3.0
      sqlite-async: 1.1.1
      sqlite3: 5.0.2
      string-hash: 1.1.3
      strip-ansi: 6.0.0
      tempy: 1.0.1
      ts-jest: 27.0.5_1318b7d4288f89be474291123601427f
      ts-node: 10.2.1_a0c01aa728d04e1dcfa7300dce926502
      typescript: 4.3.5
      verror: 1.10.0

  packages/migrate:
    specifiers:
      '@prisma/debug': workspace:*
      '@prisma/engines-version': 3.1.0-2.eb8eb4c97238c32c9e71756e76d59ed5e502185a
      '@prisma/generator-helper': workspace:*
      '@prisma/get-platform': 3.1.0-2.eb8eb4c97238c32c9e71756e76d59ed5e502185a
      '@prisma/sdk': workspace:*
      '@sindresorhus/slugify': 1.1.2
      '@types/jest': 27.0.1
      '@types/node': 12.20.24
      '@types/pg': 8.6.1
      '@types/prompts': 2.0.14
      '@types/sqlite3': 3.1.7
      '@typescript-eslint/eslint-plugin': 4.29.3
      '@typescript-eslint/parser': 4.29.3
      chalk: 4.1.2
      del: 6.0.0
      esbuild: 0.12.16
      eslint: 7.32.0
      eslint-config-prettier: 8.3.0
      eslint-plugin-eslint-comments: 3.2.0
      eslint-plugin-jest: 24.4.0
      eslint-plugin-prettier: 4.0.0
      execa: 5.1.1
      fs-jetpack: 4.1.1
      glob: 7.1.7
      global-dirs: 3.0.0
      has-yarn: 2.1.0
      indent-string: 4.0.0
      jest: 27.1.0
      lint-staged: 11.1.2
      log-update: 4.0.0
      make-dir: 3.1.0
      mariadb: 2.5.4
      mock-stdin: 1.0.0
      new-github-issue-url: 0.2.1
      open: 7.4.2
      pg: 8.7.1
      pkg-up: 3.1.0
      prettier: 2.3.2
      prompts: 2.4.1
      resolve-pkg: 2.0.0
      sqlite-async: 1.1.1
      sqlite3: 5.0.2
      strip-ansi: 6.0.0
      strip-indent: 3.0.0
      tempy: 1.0.1
      ts-jest: 27.0.5
      typescript: 4.3.5
    dependencies:
      '@prisma/debug': link:../debug
      '@prisma/get-platform': 3.1.0-2.eb8eb4c97238c32c9e71756e76d59ed5e502185a
      '@sindresorhus/slugify': 1.1.2
      execa: 5.1.1
      global-dirs: 3.0.0
      has-yarn: 2.1.0
      indent-string: 4.0.0
      log-update: 4.0.0
      new-github-issue-url: 0.2.1
      open: 7.4.2
      pkg-up: 3.1.0
      prompts: 2.4.1
      resolve-pkg: 2.0.0
      strip-ansi: 6.0.0
      strip-indent: 3.0.0
    devDependencies:
      '@prisma/engines-version': 3.1.0-2.eb8eb4c97238c32c9e71756e76d59ed5e502185a
      '@prisma/generator-helper': link:../generator-helper
      '@prisma/sdk': link:../sdk
      '@types/jest': 27.0.1
      '@types/node': 12.20.24
      '@types/pg': 8.6.1
      '@types/prompts': 2.0.14
      '@types/sqlite3': 3.1.7
      '@typescript-eslint/eslint-plugin': 4.29.3_fd14c0002fbbfb85b8a0070d0dffb93d
      '@typescript-eslint/parser': 4.29.3_eslint@7.32.0+typescript@4.3.5
      chalk: 4.1.2
      del: 6.0.0
      esbuild: 0.12.16
      eslint: 7.32.0
      eslint-config-prettier: 8.3.0_eslint@7.32.0
      eslint-plugin-eslint-comments: 3.2.0_eslint@7.32.0
      eslint-plugin-jest: 24.4.0_2ad72e29dce3c7f9f5b63c34ce24dd0c
      eslint-plugin-prettier: 4.0.0_5a48a349ffec60f5257b5f148f5199c3
      fs-jetpack: 4.1.1
      glob: 7.1.7
      jest: 27.1.0_ts-node@10.2.1
      lint-staged: 11.1.2
      make-dir: 3.1.0
      mariadb: 2.5.4
      mock-stdin: 1.0.0
      pg: 8.7.1
      prettier: 2.3.2
      sqlite-async: 1.1.1
      sqlite3: 5.0.2
      tempy: 1.0.1
      ts-jest: 27.0.5_1318b7d4288f89be474291123601427f
      typescript: 4.3.5

  packages/react-prisma:
    specifiers:
      '@prisma/client': workspace:*
      '@types/jest': 27.0.1
      '@types/node': 14.17.15
      '@typescript-eslint/eslint-plugin': 4.31.0
      '@typescript-eslint/parser': 4.31.0
      esbuild: 0.12.16
      eslint: 7.32.0
      eslint-config-prettier: 8.3.0
      eslint-plugin-eslint-comments: 3.2.0
      eslint-plugin-jest: 24.4.0
      eslint-plugin-prettier: 4.0.0
      glob: 7.1.7
      jest: 27.1.0
      lint-staged: 11.1.2
      prettier: 2.3.2
      react: 17.0.2
      strip-ansi: 7.0.0
      ts-jest: 27.0.5
      typescript: 4.4.2
    devDependencies:
      '@prisma/client': link:../client
      '@types/jest': 27.0.1
      '@types/node': 14.17.15
      '@typescript-eslint/eslint-plugin': 4.31.0_a690ff3776b01e92cf0b93501bb5ae6a
      '@typescript-eslint/parser': 4.31.0_eslint@7.32.0+typescript@4.4.2
      esbuild: 0.12.16
      eslint: 7.32.0
      eslint-config-prettier: 8.3.0_eslint@7.32.0
      eslint-plugin-eslint-comments: 3.2.0_eslint@7.32.0
      eslint-plugin-jest: 24.4.0_80324fdcea7a89344953345da3522ce6
      eslint-plugin-prettier: 4.0.0_5a48a349ffec60f5257b5f148f5199c3
      glob: 7.1.7
      jest: 27.1.0_ts-node@10.2.1
      lint-staged: 11.1.2
      prettier: 2.3.2
      react: 17.0.2
      strip-ansi: 7.0.0
      ts-jest: 27.0.5_d6279bcaf6e2c6aa91a58343d133ee67
      typescript: 4.4.2

  packages/sdk:
    specifiers:
      '@prisma/debug': workspace:*
      '@prisma/engine-core': workspace:*
      '@prisma/engines': 3.1.0-2.eb8eb4c97238c32c9e71756e76d59ed5e502185a
      '@prisma/fetch-engine': 3.1.0-2.eb8eb4c97238c32c9e71756e76d59ed5e502185a
      '@prisma/generator-helper': workspace:*
      '@prisma/get-platform': 3.1.0-2.eb8eb4c97238c32c9e71756e76d59ed5e502185a
      '@timsuchanek/copy': 1.4.5
      '@types/jest': 27.0.1
      '@types/node': 12.20.24
      '@types/resolve': 1.20.1
      '@types/shell-quote': 1.7.1
      '@types/tar': 4.0.5
      '@typescript-eslint/eslint-plugin': 4.29.3
      '@typescript-eslint/parser': 4.29.3
      archiver: 4.0.2
      arg: 5.0.1
      chalk: 4.1.2
      checkpoint-client: 1.1.20
      cli-truncate: 2.1.0
      dotenv: 10.0.0
      esbuild: 0.12.16
      eslint: 7.32.0
      eslint-config-prettier: 8.3.0
      eslint-plugin-eslint-comments: 3.2.0
      eslint-plugin-jest: 24.4.0
      eslint-plugin-prettier: 4.0.0
      execa: 5.1.1
      find-up: 5.0.0
      glob: 7.1.7
      global-dirs: 3.0.0
      globby: 11.0.4
      has-yarn: 2.1.0
      is-ci: 3.0.0
      jest: 27.1.0
      lint-staged: 11.1.2
      make-dir: 3.1.0
      node-fetch: 2.6.2
      p-map: 4.0.0
      prettier: 2.3.2
      read-pkg-up: 7.0.1
      resolve: 1.20.0
      rimraf: 3.0.2
      shell-quote: 1.7.2
      string-width: 4.2.2
      strip-ansi: 6.0.0
      strip-indent: 3.0.0
      tar: 6.1.11
      temp-dir: 2.0.0
      temp-write: 4.0.0
      tempy: 1.0.1
      terminal-link: 2.1.1
      tmp: 0.2.1
      ts-jest: 27.0.5
      ts-node: 10.2.1
      typescript: 4.3.5
    dependencies:
      '@prisma/debug': link:../debug
      '@prisma/engine-core': link:../engine-core
      '@prisma/engines': 3.1.0-2.eb8eb4c97238c32c9e71756e76d59ed5e502185a
      '@prisma/fetch-engine': 3.1.0-2.eb8eb4c97238c32c9e71756e76d59ed5e502185a
      '@prisma/generator-helper': link:../generator-helper
      '@prisma/get-platform': 3.1.0-2.eb8eb4c97238c32c9e71756e76d59ed5e502185a
      '@timsuchanek/copy': 1.4.5
      archiver: 4.0.2
      arg: 5.0.1
      chalk: 4.1.2
      checkpoint-client: 1.1.20
      cli-truncate: 2.1.0
      dotenv: 10.0.0
      execa: 5.1.1
      find-up: 5.0.0
      global-dirs: 3.0.0
      globby: 11.0.4
      has-yarn: 2.1.0
      is-ci: 3.0.0
      make-dir: 3.1.0
      node-fetch: 2.6.2
      p-map: 4.0.0
      read-pkg-up: 7.0.1
      resolve: 1.20.0
      rimraf: 3.0.2
      shell-quote: 1.7.2
      string-width: 4.2.2
      strip-ansi: 6.0.0
      strip-indent: 3.0.0
      tar: 6.1.11
      temp-dir: 2.0.0
      temp-write: 4.0.0
      tempy: 1.0.1
      terminal-link: 2.1.1
      tmp: 0.2.1
    devDependencies:
      '@types/jest': 27.0.1
      '@types/node': 12.20.24
      '@types/resolve': 1.20.1
      '@types/shell-quote': 1.7.1
      '@types/tar': 4.0.5
      '@typescript-eslint/eslint-plugin': 4.29.3_fd14c0002fbbfb85b8a0070d0dffb93d
      '@typescript-eslint/parser': 4.29.3_eslint@7.32.0+typescript@4.3.5
      esbuild: 0.12.16
      eslint: 7.32.0
      eslint-config-prettier: 8.3.0_eslint@7.32.0
      eslint-plugin-eslint-comments: 3.2.0_eslint@7.32.0
      eslint-plugin-jest: 24.4.0_2ad72e29dce3c7f9f5b63c34ce24dd0c
      eslint-plugin-prettier: 4.0.0_5a48a349ffec60f5257b5f148f5199c3
      glob: 7.1.7
      jest: 27.1.0_ts-node@10.2.1
      lint-staged: 11.1.2
      prettier: 2.3.2
      ts-jest: 27.0.5_1318b7d4288f89be474291123601427f
      ts-node: 10.2.1_a0c01aa728d04e1dcfa7300dce926502
      typescript: 4.3.5

packages:

  /@azure/abort-controller/1.0.4:
    resolution: {integrity: sha512-lNUmDRVGpanCsiUN3NWxFTdwmdFI53xwhkTFfHDGTYk46ca7Ind3nanJc+U6Zj9Tv+9nTCWRBscWEW1DyKOpTw==}
    engines: {node: '>=8.0.0'}
    dependencies:
      tslib: 2.3.1
    dev: true

  /@azure/core-asynciterator-polyfill/1.0.0:
    resolution: {integrity: sha512-kmv8CGrPfN9SwMwrkiBK9VTQYxdFQEGe0BmQk+M8io56P9KNzpAxcWE/1fxJj7uouwN4kXF0BHW8DNlgx+wtCg==}
    dev: true

  /@azure/core-auth/1.3.2:
    resolution: {integrity: sha512-7CU6DmCHIZp5ZPiZ9r3J17lTKMmYsm/zGvNkjArQwPkrLlZ1TZ+EUYfGgh2X31OLMVAQCTJZW4cXHJi02EbJnA==}
    engines: {node: '>=12.0.0'}
    dependencies:
      '@azure/abort-controller': 1.0.4
      tslib: 2.3.1
    dev: true

  /@azure/core-client/1.3.0:
    resolution: {integrity: sha512-4ricu3aM1TQP2vglBcvFX8KgbWVe+7hl1jVAw6BzIGG4CTAvO3ygDS6th3O+zFwGN9xkgXFHa7Tp3u9za8ciIA==}
    engines: {node: '>=12.0.0'}
    dependencies:
      '@azure/abort-controller': 1.0.4
      '@azure/core-asynciterator-polyfill': 1.0.0
      '@azure/core-auth': 1.3.2
      '@azure/core-rest-pipeline': 1.2.0
      '@azure/core-tracing': 1.0.0-preview.13
      tslib: 2.3.1
    transitivePeerDependencies:
      - supports-color
    dev: true

  /@azure/core-http/2.1.0:
    resolution: {integrity: sha512-Pzj87F4b1RH4PFDUpxkZqCdDZ35c5AjDCt3lsTn3i7yCtrXasEm6PVJYhjwsvYYmtgM7aDZIXexcu/qLLf7kyA==}
    engines: {node: '>=12.0.0'}
    dependencies:
      '@azure/abort-controller': 1.0.4
      '@azure/core-asynciterator-polyfill': 1.0.0
      '@azure/core-auth': 1.3.2
      '@azure/core-tracing': 1.0.0-preview.13
      '@azure/logger': 1.0.2
      '@types/node-fetch': 2.5.12
      '@types/tunnel': 0.0.1
      form-data: 3.0.1
      node-fetch: 2.6.1
      process: 0.11.10
      tough-cookie: 4.0.0
      tslib: 2.3.1
      tunnel: 0.0.6
      uuid: 8.3.2
      xml2js: 0.4.23
    dev: true

  /@azure/core-lro/2.2.0:
    resolution: {integrity: sha512-TJo95eNT1dwYOPCb0m1C2zyxVlHuRRkKGeg9TKu8XMF2qh4v6c1weD63r9RVIrLdHdnSqS0n6PTXBpWoB8NqMw==}
    engines: {node: '>=12.0.0'}
    dependencies:
      '@azure/abort-controller': 1.0.4
      '@azure/core-tracing': 1.0.0-preview.13
      '@azure/logger': 1.0.2
      tslib: 2.3.1
    dev: true

  /@azure/core-paging/1.1.3:
    resolution: {integrity: sha512-his7Ah40ThEYORSpIAwuh6B8wkGwO/zG7gqVtmSE4WAJ46e36zUDXTKReUCLBDc6HmjjApQQxxcRFy5FruG79A==}
    engines: {node: '>=8.0.0'}
    dependencies:
      '@azure/core-asynciterator-polyfill': 1.0.0
    dev: true

  /@azure/core-rest-pipeline/1.2.0:
    resolution: {integrity: sha512-oOd8feRcuoSUwflPNLPO8x6v+m4TcJ9DmazlouuG9d64zJJEwaU757ovpRss9zaL8cggUAdm84C4EbtZ/ltMAw==}
    engines: {node: '>=12.0.0'}
    dependencies:
      '@azure/abort-controller': 1.0.4
      '@azure/core-auth': 1.3.2
      '@azure/core-tracing': 1.0.0-preview.13
      '@azure/logger': 1.0.2
      form-data: 3.0.1
      http-proxy-agent: 4.0.1
      https-proxy-agent: 5.0.0
      tslib: 2.3.1
      uuid: 8.3.2
    transitivePeerDependencies:
      - supports-color
    dev: true

  /@azure/core-tracing/1.0.0-preview.12:
    resolution: {integrity: sha512-nvo2Wc4EKZGN6eFu9n3U7OXmASmL8VxoPIH7xaD6OlQqi44bouF0YIi9ID5rEsKLiAU59IYx6M297nqWVMWPDg==}
    engines: {node: '>=12.0.0'}
    dependencies:
      '@opentelemetry/api': 1.0.2
      tslib: 2.3.1
    dev: true

  /@azure/core-tracing/1.0.0-preview.13:
    resolution: {integrity: sha512-KxDlhXyMlh2Jhj2ykX6vNEU0Vou4nHr025KoSEiz7cS3BNiHNaZcdECk/DmLkEB0as5T7b/TpRcehJ5yV6NeXQ==}
    engines: {node: '>=12.0.0'}
    dependencies:
      '@opentelemetry/api': 1.0.2
      tslib: 2.3.1
    dev: true

  /@azure/identity/1.5.1_debug@4.3.2:
    resolution: {integrity: sha512-ENYdcHT72PwEb+aiL2G6WIXxdm8mO0LNLZVPXaSRZYNsIshre72MF1H/rnJvcVGX9uVDVClSbNPxXwY5MJPLjw==}
    engines: {node: '>=12.0.0'}
    dependencies:
      '@azure/core-auth': 1.3.2
      '@azure/core-client': 1.3.0
      '@azure/core-rest-pipeline': 1.2.0
      '@azure/core-tracing': 1.0.0-preview.12
      '@azure/logger': 1.0.2
      '@azure/msal-node': 1.0.0-beta.6_debug@4.3.2
      '@types/stoppable': 1.1.1
      axios: 0.21.1_debug@4.3.2
      events: 3.3.0
      jws: 4.0.0
      msal: 1.4.12
      open: 7.4.2
      qs: 6.10.1
      stoppable: 1.1.0
      tslib: 2.3.1
      uuid: 8.3.2
    optionalDependencies:
      keytar: 7.7.0
    transitivePeerDependencies:
      - debug
      - supports-color
    dev: true

  /@azure/keyvault-keys/4.3.0:
    resolution: {integrity: sha512-OEosl0/rE/mKD5Ji9KaQN7UH+yQnV5MS0MRhGqQIiJrG+qAvAla0MYudJzv3XvBlplpGk0+MVgyL9H3KX/UAwQ==}
    engines: {node: '>=8.0.0'}
    dependencies:
      '@azure/abort-controller': 1.0.4
      '@azure/core-http': 2.1.0
      '@azure/core-lro': 2.2.0
      '@azure/core-paging': 1.1.3
      '@azure/core-tracing': 1.0.0-preview.13
      '@azure/logger': 1.0.2
      tslib: 2.3.1
    dev: true

  /@azure/logger/1.0.2:
    resolution: {integrity: sha512-YZNjNV0vL3nN2nedmcjQBcpCTo3oqceXmgiQtEm6fLpucjRZyQKAQruhCmCpRlB1iykqKJJ/Y8CDmT5rIE6IJw==}
    engines: {node: '>=8.0.0'}
    dependencies:
      tslib: 2.3.1
    dev: true

  /@azure/ms-rest-azure-env/2.0.0:
    resolution: {integrity: sha512-dG76W7ElfLi+fbTjnZVGj+M9e0BIEJmRxU6fHaUQ12bZBe8EJKYb2GV50YWNaP2uJiVQ5+7nXEVj1VN1UQtaEw==}
    dev: true

  /@azure/ms-rest-js/2.6.0:
    resolution: {integrity: sha512-4C5FCtvEzWudblB+h92/TYYPiq7tuElX8icVYToxOdggnYqeec4Se14mjse5miInKtZahiFHdl8lZA/jziEc5g==}
    dependencies:
      '@azure/core-auth': 1.3.2
      abort-controller: 3.0.0
      form-data: 2.5.1
      node-fetch: 2.6.1
      tough-cookie: 3.0.1
      tslib: 1.14.1
      tunnel: 0.0.6
      uuid: 8.3.2
      xml2js: 0.4.23
    dev: true

  /@azure/ms-rest-nodeauth/3.0.10_debug@4.3.2:
    resolution: {integrity: sha512-oel7ibYlredh2wo7XwNYMx4jWlbMkIzCC8t8VpdhsAWDJVNSSce+DYj5jjZn1oED+QsCytVM2B7/QTuLN1/yDw==}
    dependencies:
      '@azure/ms-rest-azure-env': 2.0.0
      '@azure/ms-rest-js': 2.6.0
      adal-node: 0.2.2_debug@4.3.2
    transitivePeerDependencies:
      - debug
    dev: true

  /@azure/msal-common/4.5.1:
    resolution: {integrity: sha512-/i5dXM+QAtO+6atYd5oHGBAx48EGSISkXNXViheliOQe+SIFMDo3gSq3lL54W0suOSAsVPws3XnTaIHlla0PIQ==}
    engines: {node: '>=0.8.0'}
    dependencies:
      debug: 4.3.2
    transitivePeerDependencies:
      - supports-color
    dev: true

  /@azure/msal-node/1.0.0-beta.6_debug@4.3.2:
    resolution: {integrity: sha512-ZQI11Uz1j0HJohb9JZLRD8z0moVcPks1AFW4Q/Gcl67+QvH4aKEJti7fjCcipEEZYb/qzLSO8U6IZgPYytsiJQ==}
    dependencies:
      '@azure/msal-common': 4.5.1
      axios: 0.21.1_debug@4.3.2
      jsonwebtoken: 8.5.1
      uuid: 8.3.2
    transitivePeerDependencies:
      - debug
      - supports-color
    dev: true

  /@babel/code-frame/7.12.11:
    resolution: {integrity: sha512-Zt1yodBx1UcyiePMSkWnU4hPqhwq7hGi2nFL1LeA3EUl+q2LQx16MISgJ0+z7dnmgvP9QtIleuETGOiOH1RcIw==}
    dependencies:
      '@babel/highlight': 7.14.5
    dev: true

  /@babel/code-frame/7.14.5:
    resolution: {integrity: sha512-9pzDqyc6OLDaqe+zbACgFkb6fKMNG6CObKpnYXChRsvYGyEdc7CA2BaqeOM+vOtCS5ndmJicPJhKAwYRI6UfFw==}
    engines: {node: '>=6.9.0'}
    dependencies:
      '@babel/highlight': 7.14.5

  /@babel/compat-data/7.15.0:
    resolution: {integrity: sha512-0NqAC1IJE0S0+lL1SWFMxMkz1pKCNCjI4tr2Zx4LJSXxCLAdr6KyArnY+sno5m3yH9g737ygOyPABDsnXkpxiA==}
    engines: {node: '>=6.9.0'}
    dev: true

  /@babel/core/7.15.0:
    resolution: {integrity: sha512-tXtmTminrze5HEUPn/a0JtOzzfp0nk+UEXQ/tqIJo3WDGypl/2OFQEMll/zSFU8f/lfmfLXvTaORHF3cfXIQMw==}
    engines: {node: '>=6.9.0'}
    dependencies:
      '@babel/code-frame': 7.14.5
      '@babel/generator': 7.15.0
      '@babel/helper-compilation-targets': 7.15.0_@babel+core@7.15.0
      '@babel/helper-module-transforms': 7.15.0
      '@babel/helpers': 7.15.3
      '@babel/parser': 7.15.3
      '@babel/template': 7.14.5
      '@babel/traverse': 7.15.0
      '@babel/types': 7.15.0
      convert-source-map: 1.8.0
      debug: 4.3.2
      gensync: 1.0.0-beta.2
      json5: 2.2.0
      semver: 6.3.0
      source-map: 0.5.7
    transitivePeerDependencies:
      - supports-color
    dev: true

  /@babel/generator/7.15.0:
    resolution: {integrity: sha512-eKl4XdMrbpYvuB505KTta4AV9g+wWzmVBW69tX0H2NwKVKd2YJbKgyK6M8j/rgLbmHOYJn6rUklV677nOyJrEQ==}
    engines: {node: '>=6.9.0'}
    dependencies:
      '@babel/types': 7.15.0
      jsesc: 2.5.2
      source-map: 0.5.7
    dev: true

  /@babel/helper-compilation-targets/7.15.0_@babel+core@7.15.0:
    resolution: {integrity: sha512-h+/9t0ncd4jfZ8wsdAsoIxSa61qhBYlycXiHWqJaQBCXAhDCMbPRSMTGnZIkkmt1u4ag+UQmuqcILwqKzZ4N2A==}
    engines: {node: '>=6.9.0'}
    peerDependencies:
      '@babel/core': ^7.0.0
    dependencies:
      '@babel/compat-data': 7.15.0
      '@babel/core': 7.15.0
      '@babel/helper-validator-option': 7.14.5
      browserslist: 4.16.8
      semver: 6.3.0
    dev: true

  /@babel/helper-function-name/7.14.5:
    resolution: {integrity: sha512-Gjna0AsXWfFvrAuX+VKcN/aNNWonizBj39yGwUzVDVTlMYJMK2Wp6xdpy72mfArFq5uK+NOuexfzZlzI1z9+AQ==}
    engines: {node: '>=6.9.0'}
    dependencies:
      '@babel/helper-get-function-arity': 7.14.5
      '@babel/template': 7.14.5
      '@babel/types': 7.15.0
    dev: true

  /@babel/helper-get-function-arity/7.14.5:
    resolution: {integrity: sha512-I1Db4Shst5lewOM4V+ZKJzQ0JGGaZ6VY1jYvMghRjqs6DWgxLCIyFt30GlnKkfUeFLpJt2vzbMVEXVSXlIFYUg==}
    engines: {node: '>=6.9.0'}
    dependencies:
      '@babel/types': 7.15.0
    dev: true

  /@babel/helper-hoist-variables/7.14.5:
    resolution: {integrity: sha512-R1PXiz31Uc0Vxy4OEOm07x0oSjKAdPPCh3tPivn/Eo8cvz6gveAeuyUUPB21Hoiif0uoPQSSdhIPS3352nvdyQ==}
    engines: {node: '>=6.9.0'}
    dependencies:
      '@babel/types': 7.15.0
    dev: true

  /@babel/helper-member-expression-to-functions/7.15.0:
    resolution: {integrity: sha512-Jq8H8U2kYiafuj2xMTPQwkTBnEEdGKpT35lJEQsRRjnG0LW3neucsaMWLgKcwu3OHKNeYugfw+Z20BXBSEs2Lg==}
    engines: {node: '>=6.9.0'}
    dependencies:
      '@babel/types': 7.15.0
    dev: true

  /@babel/helper-module-imports/7.14.5:
    resolution: {integrity: sha512-SwrNHu5QWS84XlHwGYPDtCxcA0hrSlL2yhWYLgeOc0w7ccOl2qv4s/nARI0aYZW+bSwAL5CukeXA47B/1NKcnQ==}
    engines: {node: '>=6.9.0'}
    dependencies:
      '@babel/types': 7.15.0
    dev: true

  /@babel/helper-module-transforms/7.15.0:
    resolution: {integrity: sha512-RkGiW5Rer7fpXv9m1B3iHIFDZdItnO2/BLfWVW/9q7+KqQSDY5kUfQEbzdXM1MVhJGcugKV7kRrNVzNxmk7NBg==}
    engines: {node: '>=6.9.0'}
    dependencies:
      '@babel/helper-module-imports': 7.14.5
      '@babel/helper-replace-supers': 7.15.0
      '@babel/helper-simple-access': 7.14.8
      '@babel/helper-split-export-declaration': 7.14.5
      '@babel/helper-validator-identifier': 7.14.9
      '@babel/template': 7.14.5
      '@babel/traverse': 7.15.0
      '@babel/types': 7.15.0
    transitivePeerDependencies:
      - supports-color
    dev: true

  /@babel/helper-optimise-call-expression/7.14.5:
    resolution: {integrity: sha512-IqiLIrODUOdnPU9/F8ib1Fx2ohlgDhxnIDU7OEVi+kAbEZcyiF7BLU8W6PfvPi9LzztjS7kcbzbmL7oG8kD6VA==}
    engines: {node: '>=6.9.0'}
    dependencies:
      '@babel/types': 7.15.0
    dev: true

  /@babel/helper-plugin-utils/7.14.5:
    resolution: {integrity: sha512-/37qQCE3K0vvZKwoK4XU/irIJQdIfCJuhU5eKnNxpFDsOkgFaUAwbv+RYw6eYgsC0E4hS7r5KqGULUogqui0fQ==}
    engines: {node: '>=6.9.0'}
    dev: true

  /@babel/helper-replace-supers/7.15.0:
    resolution: {integrity: sha512-6O+eWrhx+HEra/uJnifCwhwMd6Bp5+ZfZeJwbqUTuqkhIT6YcRhiZCOOFChRypOIe0cV46kFrRBlm+t5vHCEaA==}
    engines: {node: '>=6.9.0'}
    dependencies:
      '@babel/helper-member-expression-to-functions': 7.15.0
      '@babel/helper-optimise-call-expression': 7.14.5
      '@babel/traverse': 7.15.0
      '@babel/types': 7.15.0
    transitivePeerDependencies:
      - supports-color
    dev: true

  /@babel/helper-simple-access/7.14.8:
    resolution: {integrity: sha512-TrFN4RHh9gnWEU+s7JloIho2T76GPwRHhdzOWLqTrMnlas8T9O7ec+oEDNsRXndOmru9ymH9DFrEOxpzPoSbdg==}
    engines: {node: '>=6.9.0'}
    dependencies:
      '@babel/types': 7.15.0
    dev: true

  /@babel/helper-split-export-declaration/7.14.5:
    resolution: {integrity: sha512-hprxVPu6e5Kdp2puZUmvOGjaLv9TCe58E/Fl6hRq4YiVQxIcNvuq6uTM2r1mT/oPskuS9CgR+I94sqAYv0NGKA==}
    engines: {node: '>=6.9.0'}
    dependencies:
      '@babel/types': 7.15.0
    dev: true

  /@babel/helper-validator-identifier/7.14.9:
    resolution: {integrity: sha512-pQYxPY0UP6IHISRitNe8bsijHex4TWZXi2HwKVsjPiltzlhse2znVcm9Ace510VT1kxIHjGJCZZQBX2gJDbo0g==}
    engines: {node: '>=6.9.0'}

  /@babel/helper-validator-option/7.14.5:
    resolution: {integrity: sha512-OX8D5eeX4XwcroVW45NMvoYaIuFI+GQpA2a8Gi+X/U/cDUIRsV37qQfF905F0htTRCREQIB4KqPeaveRJUl3Ow==}
    engines: {node: '>=6.9.0'}
    dev: true

  /@babel/helpers/7.15.3:
    resolution: {integrity: sha512-HwJiz52XaS96lX+28Tnbu31VeFSQJGOeKHJeaEPQlTl7PnlhFElWPj8tUXtqFIzeN86XxXoBr+WFAyK2PPVz6g==}
    engines: {node: '>=6.9.0'}
    dependencies:
      '@babel/template': 7.14.5
      '@babel/traverse': 7.15.0
      '@babel/types': 7.15.0
    transitivePeerDependencies:
      - supports-color
    dev: true

  /@babel/highlight/7.14.5:
    resolution: {integrity: sha512-qf9u2WFWVV0MppaL877j2dBtQIDgmidgjGk5VIMw3OadXvYaXn66U1BFlH2t4+t3i+8PhedppRv+i40ABzd+gg==}
    engines: {node: '>=6.9.0'}
    dependencies:
      '@babel/helper-validator-identifier': 7.14.9
      chalk: 2.4.2
      js-tokens: 4.0.0

  /@babel/parser/7.15.3:
    resolution: {integrity: sha512-O0L6v/HvqbdJawj0iBEfVQMc3/6WP+AeOsovsIgBFyJaG+W2w7eqvZB7puddATmWuARlm1SX7DwxJ/JJUnDpEA==}
    engines: {node: '>=6.0.0'}
    hasBin: true
    dev: true

  /@babel/plugin-syntax-async-generators/7.8.4_@babel+core@7.15.0:
    resolution: {integrity: sha512-tycmZxkGfZaxhMRbXlPXuVFpdWlXpir2W4AMhSJgRKzk/eDlIXOhb2LHWoLpDF7TEHylV5zNhykX6KAgHJmTNw==}
    peerDependencies:
      '@babel/core': ^7.0.0-0
    dependencies:
      '@babel/core': 7.15.0
      '@babel/helper-plugin-utils': 7.14.5
    dev: true

  /@babel/plugin-syntax-bigint/7.8.3_@babel+core@7.15.0:
    resolution: {integrity: sha512-wnTnFlG+YxQm3vDxpGE57Pj0srRU4sHE/mDkt1qv2YJJSeUAec2ma4WLUnUPeKjyrfntVwe/N6dCXpU+zL3Npg==}
    peerDependencies:
      '@babel/core': ^7.0.0-0
    dependencies:
      '@babel/core': 7.15.0
      '@babel/helper-plugin-utils': 7.14.5
    dev: true

  /@babel/plugin-syntax-class-properties/7.12.13_@babel+core@7.15.0:
    resolution: {integrity: sha512-fm4idjKla0YahUNgFNLCB0qySdsoPiZP3iQE3rky0mBUtMZ23yDJ9SJdg6dXTSDnulOVqiF3Hgr9nbXvXTQZYA==}
    peerDependencies:
      '@babel/core': ^7.0.0-0
    dependencies:
      '@babel/core': 7.15.0
      '@babel/helper-plugin-utils': 7.14.5
    dev: true

  /@babel/plugin-syntax-import-meta/7.10.4_@babel+core@7.15.0:
    resolution: {integrity: sha512-Yqfm+XDx0+Prh3VSeEQCPU81yC+JWZ2pDPFSS4ZdpfZhp4MkFMaDC1UqseovEKwSUpnIL7+vK+Clp7bfh0iD7g==}
    peerDependencies:
      '@babel/core': ^7.0.0-0
    dependencies:
      '@babel/core': 7.15.0
      '@babel/helper-plugin-utils': 7.14.5
    dev: true

  /@babel/plugin-syntax-json-strings/7.8.3_@babel+core@7.15.0:
    resolution: {integrity: sha512-lY6kdGpWHvjoe2vk4WrAapEuBR69EMxZl+RoGRhrFGNYVK8mOPAW8VfbT/ZgrFbXlDNiiaxQnAtgVCZ6jv30EA==}
    peerDependencies:
      '@babel/core': ^7.0.0-0
    dependencies:
      '@babel/core': 7.15.0
      '@babel/helper-plugin-utils': 7.14.5
    dev: true

  /@babel/plugin-syntax-logical-assignment-operators/7.10.4_@babel+core@7.15.0:
    resolution: {integrity: sha512-d8waShlpFDinQ5MtvGU9xDAOzKH47+FFoney2baFIoMr952hKOLp1HR7VszoZvOsV/4+RRszNY7D17ba0te0ig==}
    peerDependencies:
      '@babel/core': ^7.0.0-0
    dependencies:
      '@babel/core': 7.15.0
      '@babel/helper-plugin-utils': 7.14.5
    dev: true

  /@babel/plugin-syntax-nullish-coalescing-operator/7.8.3_@babel+core@7.15.0:
    resolution: {integrity: sha512-aSff4zPII1u2QD7y+F8oDsz19ew4IGEJg9SVW+bqwpwtfFleiQDMdzA/R+UlWDzfnHFCxxleFT0PMIrR36XLNQ==}
    peerDependencies:
      '@babel/core': ^7.0.0-0
    dependencies:
      '@babel/core': 7.15.0
      '@babel/helper-plugin-utils': 7.14.5
    dev: true

  /@babel/plugin-syntax-numeric-separator/7.10.4_@babel+core@7.15.0:
    resolution: {integrity: sha512-9H6YdfkcK/uOnY/K7/aA2xpzaAgkQn37yzWUMRK7OaPOqOpGS1+n0H5hxT9AUw9EsSjPW8SVyMJwYRtWs3X3ug==}
    peerDependencies:
      '@babel/core': ^7.0.0-0
    dependencies:
      '@babel/core': 7.15.0
      '@babel/helper-plugin-utils': 7.14.5
    dev: true

  /@babel/plugin-syntax-object-rest-spread/7.8.3_@babel+core@7.15.0:
    resolution: {integrity: sha512-XoqMijGZb9y3y2XskN+P1wUGiVwWZ5JmoDRwx5+3GmEplNyVM2s2Dg8ILFQm8rWM48orGy5YpI5Bl8U1y7ydlA==}
    peerDependencies:
      '@babel/core': ^7.0.0-0
    dependencies:
      '@babel/core': 7.15.0
      '@babel/helper-plugin-utils': 7.14.5
    dev: true

  /@babel/plugin-syntax-optional-catch-binding/7.8.3_@babel+core@7.15.0:
    resolution: {integrity: sha512-6VPD0Pc1lpTqw0aKoeRTMiB+kWhAoT24PA+ksWSBrFtl5SIRVpZlwN3NNPQjehA2E/91FV3RjLWoVTglWcSV3Q==}
    peerDependencies:
      '@babel/core': ^7.0.0-0
    dependencies:
      '@babel/core': 7.15.0
      '@babel/helper-plugin-utils': 7.14.5
    dev: true

  /@babel/plugin-syntax-optional-chaining/7.8.3_@babel+core@7.15.0:
    resolution: {integrity: sha512-KoK9ErH1MBlCPxV0VANkXW2/dw4vlbGDrFgz8bmUsBGYkFRcbRwMh6cIJubdPrkxRwuGdtCk0v/wPTKbQgBjkg==}
    peerDependencies:
      '@babel/core': ^7.0.0-0
    dependencies:
      '@babel/core': 7.15.0
      '@babel/helper-plugin-utils': 7.14.5
    dev: true

  /@babel/plugin-syntax-top-level-await/7.14.5_@babel+core@7.15.0:
    resolution: {integrity: sha512-hx++upLv5U1rgYfwe1xBQUhRmU41NEvpUvrp8jkrSCdvGSnM5/qdRMtylJ6PG5OFkBaHkbTAKTnd3/YyESRHFw==}
    engines: {node: '>=6.9.0'}
    peerDependencies:
      '@babel/core': ^7.0.0-0
    dependencies:
      '@babel/core': 7.15.0
      '@babel/helper-plugin-utils': 7.14.5
    dev: true

  /@babel/plugin-syntax-typescript/7.14.5_@babel+core@7.15.0:
    resolution: {integrity: sha512-u6OXzDaIXjEstBRRoBCQ/uKQKlbuaeE5in0RvWdA4pN6AhqxTIwUsnHPU1CFZA/amYObMsuWhYfRl3Ch90HD0Q==}
    engines: {node: '>=6.9.0'}
    peerDependencies:
      '@babel/core': ^7.0.0-0
    dependencies:
      '@babel/core': 7.15.0
      '@babel/helper-plugin-utils': 7.14.5
    dev: true

  /@babel/template/7.14.5:
    resolution: {integrity: sha512-6Z3Po85sfxRGachLULUhOmvAaOo7xCvqGQtxINai2mEGPFm6pQ4z5QInFnUrRpfoSV60BnjyF5F3c+15fxFV1g==}
    engines: {node: '>=6.9.0'}
    dependencies:
      '@babel/code-frame': 7.14.5
      '@babel/parser': 7.15.3
      '@babel/types': 7.15.0
    dev: true

  /@babel/traverse/7.15.0:
    resolution: {integrity: sha512-392d8BN0C9eVxVWd8H6x9WfipgVH5IaIoLp23334Sc1vbKKWINnvwRpb4us0xtPaCumlwbTtIYNA0Dv/32sVFw==}
    engines: {node: '>=6.9.0'}
    dependencies:
      '@babel/code-frame': 7.14.5
      '@babel/generator': 7.15.0
      '@babel/helper-function-name': 7.14.5
      '@babel/helper-hoist-variables': 7.14.5
      '@babel/helper-split-export-declaration': 7.14.5
      '@babel/parser': 7.15.3
      '@babel/types': 7.15.0
      debug: 4.3.2
      globals: 11.12.0
    transitivePeerDependencies:
      - supports-color
    dev: true

  /@babel/types/7.15.0:
    resolution: {integrity: sha512-OBvfqnllOIdX4ojTHpwZbpvz4j3EWyjkZEdmjH0/cgsd6QOdSgU8rLSk6ard/pcW7rlmjdVSX/AWOaORR1uNOQ==}
    engines: {node: '>=6.9.0'}
    dependencies:
      '@babel/helper-validator-identifier': 7.14.9
      to-fast-properties: 2.0.0
    dev: true

  /@bcoe/v8-coverage/0.2.3:
    resolution: {integrity: sha512-0hYQ8SB4Db5zvZB4axdMHGwEaQjkZzFjQiN9LVYvIFB2nSUHW9tYpxWriPrWDASIxiaXax83REcLxuSdnGPZtw==}
    dev: true

  /@cspotcode/source-map-consumer/0.8.0:
    resolution: {integrity: sha512-41qniHzTU8yAGbCp04ohlmSrZf8bkf/iJsl3V0dRGsQN/5GFfx+LbCSsCpp2gqrqjTVg/K6O8ycoV35JIwAzAg==}
    engines: {node: '>= 12'}
    dev: true

  /@cspotcode/source-map-support/0.6.1:
    resolution: {integrity: sha512-DX3Z+T5dt1ockmPdobJS/FAsQPW4V4SrWEhD2iYQT2Cb2tQsiMnYxrcUH9By/Z3B+v0S5LMBkQtV/XOBbpLEOg==}
    engines: {node: '>=12'}
    dependencies:
      '@cspotcode/source-map-consumer': 0.8.0
    dev: true

  /@eslint/eslintrc/0.4.3:
    resolution: {integrity: sha512-J6KFFz5QCYUJq3pf0mjEcCJVERbzv71PUIDczuh9JkwGEzced6CO5ADLHB1rbf/+oPBtoPfMYNOpGDzCANlbXw==}
    engines: {node: ^10.12.0 || >=12.0.0}
    dependencies:
      ajv: 6.12.6
      debug: 4.3.2
      espree: 7.3.1
      globals: 13.11.0
      ignore: 4.0.6
      import-fresh: 3.3.0
      js-yaml: 3.14.1
      minimatch: 3.0.4
      strip-json-comments: 3.1.1
    transitivePeerDependencies:
      - supports-color
    dev: true

  /@humanwhocodes/config-array/0.5.0:
    resolution: {integrity: sha512-FagtKFz74XrTl7y6HCzQpwDfXP0yhxe9lHLD1UZxjvZIcbyRz8zTFF/yYNfSfzU414eDwZ1SrO0Qvtyf+wFMQg==}
    engines: {node: '>=10.10.0'}
    dependencies:
      '@humanwhocodes/object-schema': 1.2.0
      debug: 4.3.2
      minimatch: 3.0.4
    transitivePeerDependencies:
      - supports-color
    dev: true

  /@humanwhocodes/object-schema/1.2.0:
    resolution: {integrity: sha512-wdppn25U8z/2yiaT6YGquE6X8sSv7hNMWSXYSSU1jGv/yd6XqjXgTDJ8KP4NgjTXfJ3GbRjeeb8RTV7a/VpM+w==}
    dev: true

  /@istanbuljs/load-nyc-config/1.1.0:
    resolution: {integrity: sha512-VjeHSlIzpv/NyD3N0YuHfXOPDIixcA1q2ZV98wsMqcYlPmv2n3Yb2lYP9XMElnaFVXg5A7YLTeLu6V84uQDjmQ==}
    engines: {node: '>=8'}
    dependencies:
      camelcase: 5.3.1
      find-up: 4.1.0
      get-package-type: 0.1.0
      js-yaml: 3.14.1
      resolve-from: 5.0.0
    dev: true

  /@istanbuljs/schema/0.1.3:
    resolution: {integrity: sha512-ZXRY4jNvVgSVQ8DL3LTcakaAtXwTVUxE81hslsyD2AtoXW/wVob10HkOJ1X/pAlcI7D+2YoZKg5do8G/w6RYgA==}
    engines: {node: '>=8'}
    dev: true

  /@jest/console/27.1.0:
    resolution: {integrity: sha512-+Vl+xmLwAXLNlqT61gmHEixeRbS4L8MUzAjtpBCOPWH+izNI/dR16IeXjkXJdRtIVWVSf9DO1gdp67B1XorZhQ==}
    engines: {node: ^10.13.0 || ^12.13.0 || ^14.15.0 || >=15.0.0}
    dependencies:
      '@jest/types': 27.1.0
      '@types/node': 16.7.1
      chalk: 4.1.2
      jest-message-util: 27.1.0
      jest-util: 27.1.0
      slash: 3.0.0
    dev: true

  /@jest/core/27.1.0_ts-node@10.2.1:
    resolution: {integrity: sha512-3l9qmoknrlCFKfGdrmiQiPne+pUR4ALhKwFTYyOeKw6egfDwJkO21RJ1xf41rN8ZNFLg5W+w6+P4fUqq4EMRWA==}
    engines: {node: ^10.13.0 || ^12.13.0 || ^14.15.0 || >=15.0.0}
    peerDependencies:
      node-notifier: ^8.0.1 || ^9.0.0 || ^10.0.0
    peerDependenciesMeta:
      node-notifier:
        optional: true
    dependencies:
      '@jest/console': 27.1.0
      '@jest/reporters': 27.1.0
      '@jest/test-result': 27.1.0
      '@jest/transform': 27.1.0
      '@jest/types': 27.1.0
      '@types/node': 16.7.1
      ansi-escapes: 4.3.2
      chalk: 4.1.2
      emittery: 0.8.1
      exit: 0.1.2
      graceful-fs: 4.2.8
      jest-changed-files: 27.1.0
      jest-config: 27.1.0_ts-node@10.2.1
      jest-haste-map: 27.1.0
      jest-message-util: 27.1.0
      jest-regex-util: 27.0.6
      jest-resolve: 27.1.0
      jest-resolve-dependencies: 27.1.0
      jest-runner: 27.1.0
      jest-runtime: 27.1.0
      jest-snapshot: 27.1.0
      jest-util: 27.1.0
      jest-validate: 27.1.0
      jest-watcher: 27.1.0
      micromatch: 4.0.4
      p-each-series: 2.2.0
      rimraf: 3.0.2
      slash: 3.0.0
      strip-ansi: 6.0.0
    transitivePeerDependencies:
      - bufferutil
      - canvas
      - supports-color
      - ts-node
      - utf-8-validate
    dev: true

  /@jest/environment/27.1.0:
    resolution: {integrity: sha512-wRp50aAMY2w1U2jP1G32d6FUVBNYqmk8WaGkiIEisU48qyDV0WPtw3IBLnl7orBeggveommAkuijY+RzVnNDOQ==}
    engines: {node: ^10.13.0 || ^12.13.0 || ^14.15.0 || >=15.0.0}
    dependencies:
      '@jest/fake-timers': 27.1.0
      '@jest/types': 27.1.0
      '@types/node': 16.7.1
      jest-mock: 27.1.0
    dev: true

  /@jest/fake-timers/27.1.0:
    resolution: {integrity: sha512-22Zyn8il8DzpS+30jJNVbTlm7vAtnfy1aYvNeOEHloMlGy1PCYLHa4PWlSws0hvNsMM5bON6GISjkLoQUV3oMA==}
    engines: {node: ^10.13.0 || ^12.13.0 || ^14.15.0 || >=15.0.0}
    dependencies:
      '@jest/types': 27.1.0
      '@sinonjs/fake-timers': 7.1.2
      '@types/node': 16.7.1
      jest-message-util: 27.1.0
      jest-mock: 27.1.0
      jest-util: 27.1.0
    dev: true

  /@jest/globals/27.1.0:
    resolution: {integrity: sha512-73vLV4aNHAlAgjk0/QcSIzzCZSqVIPbmFROJJv9D3QUR7BI4f517gVdJpSrCHxuRH3VZFhe0yGG/tmttlMll9g==}
    engines: {node: ^10.13.0 || ^12.13.0 || ^14.15.0 || >=15.0.0}
    dependencies:
      '@jest/environment': 27.1.0
      '@jest/types': 27.1.0
      expect: 27.1.0
    dev: true

  /@jest/reporters/27.1.0:
    resolution: {integrity: sha512-5T/zlPkN2HnK3Sboeg64L5eC8iiaZueLpttdktWTJsvALEtP2YMkC5BQxwjRWQACG9SwDmz+XjjkoxXUDMDgdw==}
    engines: {node: ^10.13.0 || ^12.13.0 || ^14.15.0 || >=15.0.0}
    peerDependencies:
      node-notifier: ^8.0.1 || ^9.0.0 || ^10.0.0
    peerDependenciesMeta:
      node-notifier:
        optional: true
    dependencies:
      '@bcoe/v8-coverage': 0.2.3
      '@jest/console': 27.1.0
      '@jest/test-result': 27.1.0
      '@jest/transform': 27.1.0
      '@jest/types': 27.1.0
      chalk: 4.1.2
      collect-v8-coverage: 1.0.1
      exit: 0.1.2
      glob: 7.1.7
      graceful-fs: 4.2.8
      istanbul-lib-coverage: 3.0.0
      istanbul-lib-instrument: 4.0.3
      istanbul-lib-report: 3.0.0
      istanbul-lib-source-maps: 4.0.0
      istanbul-reports: 3.0.2
      jest-haste-map: 27.1.0
      jest-resolve: 27.1.0
      jest-util: 27.1.0
      jest-worker: 27.1.0
      slash: 3.0.0
      source-map: 0.6.1
      string-length: 4.0.2
      terminal-link: 2.1.1
      v8-to-istanbul: 8.0.0
    transitivePeerDependencies:
      - supports-color
    dev: true

  /@jest/source-map/27.0.6:
    resolution: {integrity: sha512-Fek4mi5KQrqmlY07T23JRi0e7Z9bXTOOD86V/uS0EIW4PClvPDqZOyFlLpNJheS6QI0FNX1CgmPjtJ4EA/2M+g==}
    engines: {node: ^10.13.0 || ^12.13.0 || ^14.15.0 || >=15.0.0}
    dependencies:
      callsites: 3.1.0
      graceful-fs: 4.2.8
      source-map: 0.6.1
    dev: true

  /@jest/test-result/27.1.0:
    resolution: {integrity: sha512-Aoz00gpDL528ODLghat3QSy6UBTD5EmmpjrhZZMK/v1Q2/rRRqTGnFxHuEkrD4z/Py96ZdOHxIWkkCKRpmnE1A==}
    engines: {node: ^10.13.0 || ^12.13.0 || ^14.15.0 || >=15.0.0}
    dependencies:
      '@jest/console': 27.1.0
      '@jest/types': 27.1.0
      '@types/istanbul-lib-coverage': 2.0.3
      collect-v8-coverage: 1.0.1
    dev: true

  /@jest/test-sequencer/27.1.0:
    resolution: {integrity: sha512-lnCWawDr6Z1DAAK9l25o3AjmKGgcutq1iIbp+hC10s/HxnB8ZkUsYq1FzjOoxxZ5hW+1+AthBtvS4x9yno3V1A==}
    engines: {node: ^10.13.0 || ^12.13.0 || ^14.15.0 || >=15.0.0}
    dependencies:
      '@jest/test-result': 27.1.0
      graceful-fs: 4.2.8
      jest-haste-map: 27.1.0
      jest-runtime: 27.1.0
    transitivePeerDependencies:
      - supports-color
    dev: true

  /@jest/transform/27.1.0:
    resolution: {integrity: sha512-ZRGCA2ZEVJ00ubrhkTG87kyLbN6n55g1Ilq0X9nJb5bX3MhMp3O6M7KG+LvYu+nZRqG5cXsQnJEdZbdpTAV8pQ==}
    engines: {node: ^10.13.0 || ^12.13.0 || ^14.15.0 || >=15.0.0}
    dependencies:
      '@babel/core': 7.15.0
      '@jest/types': 27.1.0
      babel-plugin-istanbul: 6.0.0
      chalk: 4.1.2
      convert-source-map: 1.8.0
      fast-json-stable-stringify: 2.1.0
      graceful-fs: 4.2.8
      jest-haste-map: 27.1.0
      jest-regex-util: 27.0.6
      jest-util: 27.1.0
      micromatch: 4.0.4
      pirates: 4.0.1
      slash: 3.0.0
      source-map: 0.6.1
      write-file-atomic: 3.0.3
    transitivePeerDependencies:
      - supports-color
    dev: true

  /@jest/types/27.0.6:
    resolution: {integrity: sha512-aSquT1qa9Pik26JK5/3rvnYb4bGtm1VFNesHKmNTwmPIgOrixvhL2ghIvFRNEpzy3gU+rUgjIF/KodbkFAl++g==}
    engines: {node: ^10.13.0 || ^12.13.0 || ^14.15.0 || >=15.0.0}
    dependencies:
      '@types/istanbul-lib-coverage': 2.0.3
      '@types/istanbul-reports': 3.0.1
      '@types/node': 12.20.20
      '@types/yargs': 16.0.4
      chalk: 4.1.2
    dev: true

  /@jest/types/27.1.0:
    resolution: {integrity: sha512-pRP5cLIzN7I7Vp6mHKRSaZD7YpBTK7hawx5si8trMKqk4+WOdK8NEKOTO2G8PKWD1HbKMVckVB6/XHh/olhf2g==}
    engines: {node: ^10.13.0 || ^12.13.0 || ^14.15.0 || >=15.0.0}
    dependencies:
      '@types/istanbul-lib-coverage': 2.0.3
      '@types/istanbul-reports': 3.0.1
      '@types/node': 16.7.1
      '@types/yargs': 16.0.4
      chalk: 4.1.2
    dev: true

  /@js-joda/core/3.2.0:
    resolution: {integrity: sha512-PMqgJ0sw5B7FKb2d5bWYIoxjri+QlW/Pys7+Rw82jSH0QN3rB05jZ/VrrsUdh1w4+i2kw9JOejXGq/KhDOX7Kg==}
    dev: true

  /@nodelib/fs.scandir/2.1.5:
    resolution: {integrity: sha512-vq24Bq3ym5HEQm2NKCr3yXDwjc7vTsEThRDnkp2DK9p1uqLR+DHurm/NOTo0KG7HYHU7eppKZj3MyqYuMBf62g==}
    engines: {node: '>= 8'}
    dependencies:
      '@nodelib/fs.stat': 2.0.5
      run-parallel: 1.2.0

  /@nodelib/fs.stat/2.0.5:
    resolution: {integrity: sha512-RkhPPp2zrqDAQA/2jNhnztcPAlv64XdhIp7a7454A5ovI7Bukxgt7MX7udwAu3zg1DcpPU0rz3VV1SeaqvY4+A==}
    engines: {node: '>= 8'}

  /@nodelib/fs.walk/1.2.8:
    resolution: {integrity: sha512-oGB+UxlgWcgQkgwo8GcEGwemoTFt3FIO9ababBmaGwXIoBKZ+GTy0pP185beGg7Llih/NSHSV2XAs1lnznocSg==}
    engines: {node: '>= 8'}
    dependencies:
      '@nodelib/fs.scandir': 2.1.5
      fastq: 1.12.0

  /@opentelemetry/api/1.0.2:
    resolution: {integrity: sha512-DCF9oC89ao8/EJUqrp/beBlDR8Bp2R43jqtzayqCoomIvkwTuPfLcHdVhIGRR69GFlkykFjcDW+V92t0AS7Tww==}
    engines: {node: '>=8.0.0'}
    dev: true

  /@prisma/debug/3.0.1:
    resolution: {integrity: sha512-jygNyhua6weT/pMmoTBHIcSV/eC6WZpyHZwlGtRqP+PCcQgSUvfxY4b1Il7itsd8rCLI/D6JuvBm5UsNdo5dXw==}
    dependencies:
      '@types/debug': 4.1.7
      debug: 4.3.2
      ms: 2.1.3
    transitivePeerDependencies:
      - supports-color

<<<<<<< HEAD
  /@prisma/debug/2.31.0-dev.9:
    resolution: {integrity: sha512-GUHD2Aezk68WMBkGVw/+IBAv829V5G+tds9BRdxxpkgQ3IQ0hLi8dwleswvbXLMf8oAgguISVWvNvH4iQIcvfQ==}
=======
  /@prisma/debug/3.1.0-dev.4:
    resolution: {integrity: sha512-FOThFWlcOMdbGWs2Af4yEFDPlYaqRLnQLjGE/NXlKQHbqER9WpHZPMG80bm2TbhLujSlYYPm4I243iRwdvSTYQ==}
>>>>>>> 1d777197
    dependencies:
      '@types/debug': 4.1.7
      debug: 4.3.2
      ms: 2.1.3
    transitivePeerDependencies:
      - supports-color
    dev: true

<<<<<<< HEAD
  /@prisma/engine-core/2.31.0-dev.9:
    resolution: {integrity: sha512-INy1WBuIaS9hIErsCChtVhm1aaSa57EzK9/xH6MuEOFjatQsAk1FdO/dKMNbYzrpmN4DxTJAYvPCtZhBix3rww==}
    dependencies:
      '@prisma/debug': 2.31.0-dev.9
      '@prisma/engines': 2.31.0-4.b3db3803a9a9efc0de76c0cb0f5d3e534fe43b9a
      '@prisma/generator-helper': 2.31.0-dev.9
      '@prisma/get-platform': 2.31.0-4.b3db3803a9a9efc0de76c0cb0f5d3e534fe43b9a
=======
  /@prisma/engine-core/3.1.0-dev.4:
    resolution: {integrity: sha512-cUxylt2H0sDR3Cr4Bj9PPz9DX3ObMXR33/GIW2R75WEjHUXak7Gqmtfoubpqi8qMmsHOkHVuG0yj/9LA5DPiSw==}
    dependencies:
      '@prisma/debug': 3.1.0-dev.4
      '@prisma/engines': 3.1.0-1.2452cc6313d52b8b9a96999ac0e974d0aedf88db
      '@prisma/generator-helper': 3.1.0-dev.4
      '@prisma/get-platform': 3.1.0-1.2452cc6313d52b8b9a96999ac0e974d0aedf88db
>>>>>>> 1d777197
      chalk: 4.1.2
      execa: 5.1.1
      get-stream: 6.0.1
      indent-string: 4.0.0
      new-github-issue-url: 0.2.1
      p-retry: 4.6.1
      terminal-link: 2.1.1
      undici: 3.3.6
    transitivePeerDependencies:
      - supports-color
    dev: true

  /@prisma/engines-version/3.1.0-2.eb8eb4c97238c32c9e71756e76d59ed5e502185a:
    resolution: {integrity: sha512-AxWb6eibldtJku6VHcXSiP4RLadWVh6sENOYskZOGH7mPYmfUr4w5TS0SsOgxDnpVpXFLQv5cpnrDKaMd1WKYQ==}

<<<<<<< HEAD
  /@prisma/engines/2.31.0-4.b3db3803a9a9efc0de76c0cb0f5d3e534fe43b9a:
    resolution: {integrity: sha512-/rkCZ6lCbwRW95cCM+b/55rwpogJs/7thf+TIoBvAHynPGkvuYj99m3mcCsnesH3xjkaUiUUFKNv0JfMRV8h4Q==}
    requiresBuild: true

  /@prisma/fetch-engine/2.31.0-4.b3db3803a9a9efc0de76c0cb0f5d3e534fe43b9a:
    resolution: {integrity: sha512-ZtgbQmZLXo50kBEP9B1QvZ+cD/KY4Cx/nIFQSqmof0MkkAmbLlIK3VVMZSBaNXvaZ0vJ88Cyj0PV1EJorLRciA==}
=======
  /@prisma/engines/3.1.0-1.2452cc6313d52b8b9a96999ac0e974d0aedf88db:
    resolution: {integrity: sha512-S8bck6NhRySES+aMZafZDGQUuqBdG3c9o1VC4cie3f1y9652J/yxw5X4zFizSSFGK3M0ymdzhNpjNtw7m2kd9g==}
    requiresBuild: true
    dev: true

  /@prisma/engines/3.1.0-2.eb8eb4c97238c32c9e71756e76d59ed5e502185a:
    resolution: {integrity: sha512-AWSXrvk0BJshthIkfCSb1w0i3u1s8ZwRZu2EMG/EX+S73LPnzeOklS0RvpkcqLw7DPLu21+0YPIMz110Kwe2tg==}
    requiresBuild: true

  /@prisma/fetch-engine/3.1.0-1.2452cc6313d52b8b9a96999ac0e974d0aedf88db:
    resolution: {integrity: sha512-FbCuOVzTh36XXzuBHKrh9h3cjLRmioZhSSQvU+MUPq1UCU/VKr/O6rOW3cCeJpLz0y1pT0gd3Yr3l6jKcAMGKw==}
    dependencies:
      '@prisma/debug': 3.0.1
      '@prisma/get-platform': 3.1.0-1.2452cc6313d52b8b9a96999ac0e974d0aedf88db
      chalk: 4.1.2
      execa: 5.1.1
      find-cache-dir: 3.3.2
      hasha: 5.2.2
      http-proxy-agent: 4.0.1
      https-proxy-agent: 5.0.0
      make-dir: 3.1.0
      node-fetch: 2.6.2
      p-filter: 2.1.0
      p-map: 4.0.0
      p-retry: 4.6.1
      progress: 2.0.3
      rimraf: 3.0.2
      temp-dir: 2.0.0
      tempy: 1.0.1
    transitivePeerDependencies:
      - supports-color
    dev: true

  /@prisma/fetch-engine/3.1.0-2.eb8eb4c97238c32c9e71756e76d59ed5e502185a:
    resolution: {integrity: sha512-tvtbZ0YF0swMG/4vOOkAWqOEUFIQK49xTzoH05gjaN89liSbqQkXlSbG5VKaPE1yzjwOq3bb3zRF79DW0T5m3Q==}
>>>>>>> 1d777197
    dependencies:
      '@prisma/debug': 3.0.1
      '@prisma/get-platform': 3.1.0-2.eb8eb4c97238c32c9e71756e76d59ed5e502185a
      chalk: 4.1.2
      execa: 5.1.1
      find-cache-dir: 3.3.2
      hasha: 5.2.2
      http-proxy-agent: 4.0.1
      https-proxy-agent: 5.0.0
      make-dir: 3.1.0
      node-fetch: 2.6.2
      p-filter: 2.1.0
      p-map: 4.0.0
      p-retry: 4.6.1
      progress: 2.0.3
      rimraf: 3.0.2
      temp-dir: 2.0.0
      tempy: 1.0.1
    transitivePeerDependencies:
      - supports-color

<<<<<<< HEAD
  /@prisma/generator-helper/2.31.0-dev.9:
    resolution: {integrity: sha512-vb9TjvBlKXkOkyZK2NyfUWwqQ5Q+AAesypPCE6XDO22Y5eIejuN0fJp0LlxLVKZyG2r8i4Tubd35GAdFs6kZ8Q==}
    dependencies:
      '@prisma/debug': 2.31.0-dev.9
=======
  /@prisma/generator-helper/3.1.0-dev.4:
    resolution: {integrity: sha512-eMdSbBtYK1OmiXo05kL9trvb0xs6lDFrLuWcwGImioUr43FTkFnCvzmbZdQ1ypraBYzg0CsAjGi899H1aH48Lw==}
    dependencies:
      '@prisma/debug': 3.1.0-dev.4
>>>>>>> 1d777197
      '@types/cross-spawn': 6.0.2
      chalk: 4.1.2
      cross-spawn: 7.0.3
    transitivePeerDependencies:
      - supports-color
    dev: true

<<<<<<< HEAD
  /@prisma/get-platform/2.31.0-4.b3db3803a9a9efc0de76c0cb0f5d3e534fe43b9a:
    resolution: {integrity: sha512-Un1Y+cdR0yzuvJD6hVE6ht7yrwEKNThUtFVPN7RiZxGwWGnTpLNZlygaAe6vlcUS3jUlHpwginqcl+bvwgMX7Q==}
=======
  /@prisma/get-platform/3.1.0-1.2452cc6313d52b8b9a96999ac0e974d0aedf88db:
    resolution: {integrity: sha512-GuWfXVh6XxsSrdKuBP1QeBg4C1nS6iOPf83xJWfeAAnw+KZr92JVxsvDaR5PJJmdxD92b3DygrmKqsMl+INcKA==}
    dependencies:
      '@prisma/debug': 3.0.1
    transitivePeerDependencies:
      - supports-color
    dev: true

  /@prisma/get-platform/3.1.0-2.eb8eb4c97238c32c9e71756e76d59ed5e502185a:
    resolution: {integrity: sha512-u2/HN8hzxdKCITpYC4P2y8NSJ/jO738GON7C7AlHFPgCOnDG6Xrx8QUiO6xaQ705GFKdymqB8LVjowf9SHkhGw==}
>>>>>>> 1d777197
    dependencies:
      '@prisma/debug': 3.0.1
    transitivePeerDependencies:
      - supports-color

<<<<<<< HEAD
  /@prisma/sdk/2.31.0-dev.9:
    resolution: {integrity: sha512-UfkjcaceZonIs/Q2W7cx0Q0BI/qGcdjeCtR69xSYi2yAiW3hRONnCssRUQtWhybeeZfcm9Hc1OIkcN6NOvmUKw==}
    dependencies:
      '@prisma/debug': 2.31.0-dev.9
      '@prisma/engine-core': 2.31.0-dev.9
      '@prisma/engines': 2.31.0-4.b3db3803a9a9efc0de76c0cb0f5d3e534fe43b9a
      '@prisma/fetch-engine': 2.31.0-4.b3db3803a9a9efc0de76c0cb0f5d3e534fe43b9a
      '@prisma/generator-helper': 2.31.0-dev.9
      '@prisma/get-platform': 2.31.0-4.b3db3803a9a9efc0de76c0cb0f5d3e534fe43b9a
=======
  /@prisma/sdk/3.1.0-dev.4:
    resolution: {integrity: sha512-kKST8phyq+JXFYRo+l+W/h4UAzDJ9l9YA2Pb/6lT7ICy6rF7OMAA/kbtB/12r1qKEkxDoDSDnNFqVIl/27LkTw==}
    dependencies:
      '@prisma/debug': 3.1.0-dev.4
      '@prisma/engine-core': 3.1.0-dev.4
      '@prisma/engines': 3.1.0-1.2452cc6313d52b8b9a96999ac0e974d0aedf88db
      '@prisma/fetch-engine': 3.1.0-1.2452cc6313d52b8b9a96999ac0e974d0aedf88db
      '@prisma/generator-helper': 3.1.0-dev.4
      '@prisma/get-platform': 3.1.0-1.2452cc6313d52b8b9a96999ac0e974d0aedf88db
>>>>>>> 1d777197
      '@timsuchanek/copy': 1.4.5
      archiver: 4.0.2
      arg: 5.0.1
      chalk: 4.1.2
      checkpoint-client: 1.1.20
      cli-truncate: 2.1.0
      dotenv: 10.0.0
      execa: 5.1.1
      find-up: 5.0.0
      global-dirs: 3.0.0
      globby: 11.0.4
      has-yarn: 2.1.0
      is-ci: 3.0.0
      make-dir: 3.1.0
      node-fetch: 2.6.2
      p-map: 4.0.0
      read-pkg-up: 7.0.1
      resolve: 1.20.0
      rimraf: 3.0.2
      shell-quote: 1.7.2
      string-width: 4.2.2
      strip-ansi: 6.0.0
      strip-indent: 3.0.0
      tar: 6.1.11
      temp-dir: 2.0.0
      temp-write: 4.0.0
      tempy: 1.0.1
      terminal-link: 2.1.1
      tmp: 0.2.1
    transitivePeerDependencies:
      - supports-color
    dev: true

<<<<<<< HEAD
  /@prisma/studio-pcw/0.422.0_@prisma+sdk@2.31.0-dev.9:
    resolution: {integrity: sha512-82VESX2oeh6DwggY6B9Cblaz2xeaJfj0a+LRvUJve8NDShkarhLHMFh9auO8AWa3cCN1gWxEF/DUfnLNL35BrA==}
=======
  /@prisma/studio-pcw/0.423.0_@prisma+sdk@3.1.0-dev.4:
    resolution: {integrity: sha512-emrBVhCNsfPqI4gkQqKgfvXEyGGTYBUhZiEAM6UXfwLsWxUryKfXVvW2BDTI+wMQvw7/z2o8ZF4ZtEHp1AUr/w==}
>>>>>>> 1d777197
    peerDependencies:
      '@prisma/client': '*'
      '@prisma/sdk': '*'
    dependencies:
<<<<<<< HEAD
      '@prisma/sdk': 2.31.0-dev.9
=======
      '@prisma/sdk': 3.1.0-dev.4
>>>>>>> 1d777197
      debug: 4.3.1
      lodash: 4.17.21
    transitivePeerDependencies:
      - supports-color
    dev: true

  /@prisma/studio-server/0.423.0:
    resolution: {integrity: sha512-xDoteg7q+dA18r2GTcZicqc8gtS2jzTL3ljDwUGHXq39sMw4Ma+W42yR4B3RVMzkoeuS6GLuqegCTTgjjeMMZg==}
    dependencies:
<<<<<<< HEAD
      '@prisma/sdk': 2.31.0-dev.9
      '@prisma/studio-pcw': 0.422.0_@prisma+sdk@2.31.0-dev.9
      '@prisma/studio-transports': 0.422.0
=======
      '@prisma/sdk': 3.1.0-dev.4
      '@prisma/studio-pcw': 0.423.0_@prisma+sdk@3.1.0-dev.4
      '@prisma/studio-transports': 0.423.0
>>>>>>> 1d777197
      '@sentry/node': 6.2.5
      checkpoint-client: 1.1.20
      cors: 2.8.5
      debug: 4.3.1
      express: 4.17.1
      untildify: 4.0.0
    transitivePeerDependencies:
      - supports-color
    dev: true

  /@prisma/studio-transports/0.423.0:
    resolution: {integrity: sha512-uEJm9Zjar/ykfC8JMXpEdwsZ5yFi+okEqpkUpJcXGr9Tv/nj/3KgM+tg7ZY2ARCDu0R6hrhz/3SxcMafpHswdQ==}
    dev: true

  /@sentry/core/6.2.5:
    resolution: {integrity: sha512-I+AkgIFO6sDUoHQticP6I27TT3L+i6TUS03in3IEtpBcSeP2jyhlxI8l/wdA7gsBqUPdQ4GHOOaNgtFIcr8qag==}
    engines: {node: '>=6'}
    dependencies:
      '@sentry/hub': 6.2.5
      '@sentry/minimal': 6.2.5
      '@sentry/types': 6.2.5
      '@sentry/utils': 6.2.5
      tslib: 1.14.1
    dev: true

  /@sentry/hub/6.2.5:
    resolution: {integrity: sha512-YlEFdEhcfqpl2HC+/dWXBsBJEljyMzFS7LRRjCk8QANcOdp9PhwQjwebUB4/ulOBjHPP2WZk7fBBd/IKDasTUg==}
    engines: {node: '>=6'}
    dependencies:
      '@sentry/types': 6.2.5
      '@sentry/utils': 6.2.5
      tslib: 1.14.1
    dev: true

  /@sentry/minimal/6.2.5:
    resolution: {integrity: sha512-RKP4Qx3p7Cv0oX1cPKAkNVFYM7p2k1t32cNk1+rrVQS4hwlJ7Eg6m6fsqsO+85jd6Ne/FnyYsfo9cDD3ImTlWQ==}
    engines: {node: '>=6'}
    dependencies:
      '@sentry/hub': 6.2.5
      '@sentry/types': 6.2.5
      tslib: 1.14.1
    dev: true

  /@sentry/node/6.2.5:
    resolution: {integrity: sha512-/iM3khzGnUH713VFhZBAEYJhb/saEQSVz7Udogml+O7mFQ4rutnwJhgoGcB9YYrwMv2m7qOSszkdZbemDV6k2g==}
    engines: {node: '>=6'}
    dependencies:
      '@sentry/core': 6.2.5
      '@sentry/hub': 6.2.5
      '@sentry/tracing': 6.2.5
      '@sentry/types': 6.2.5
      '@sentry/utils': 6.2.5
      cookie: 0.4.1
      https-proxy-agent: 5.0.0
      lru_map: 0.3.3
      tslib: 1.14.1
    transitivePeerDependencies:
      - supports-color
    dev: true

  /@sentry/tracing/6.2.5:
    resolution: {integrity: sha512-j/hM0BoHxfrNLxPeEJ5Vq4R34hO/TOHMEpLR3FdnunBXbsmjoKMMygIkPxnpML5XWtvukAehbwpDXldwMYz83w==}
    engines: {node: '>=6'}
    dependencies:
      '@sentry/hub': 6.2.5
      '@sentry/minimal': 6.2.5
      '@sentry/types': 6.2.5
      '@sentry/utils': 6.2.5
      tslib: 1.14.1
    dev: true

  /@sentry/types/6.2.5:
    resolution: {integrity: sha512-1Sux6CLYrV9bETMsGP/HuLFLouwKoX93CWzG8BjMueW+Di0OGxZphYjXrGuDs8xO8bAKEVGCHgVQdcB2jevS0w==}
    engines: {node: '>=6'}
    dev: true

  /@sentry/utils/6.2.5:
    resolution: {integrity: sha512-fJoLUZHrd5MPylV1dT4qL74yNFDl1Ur/dab+pKNSyvnHPnbZ/LRM7aJ8VaRY/A7ZdpRowU+E14e/Yeem2c6gtQ==}
    engines: {node: '>=6'}
    dependencies:
      '@sentry/types': 6.2.5
      tslib: 1.14.1
    dev: true

  /@sindresorhus/slugify/1.1.2:
    resolution: {integrity: sha512-V9nR/W0Xd9TSGXpZ4iFUcFGhuOJtZX82Fzxj1YISlbSgKvIiNa7eLEZrT0vAraPOt++KHauIVNYgGRgjc13dXA==}
    engines: {node: '>=10'}
    dependencies:
      '@sindresorhus/transliterate': 0.1.2
      escape-string-regexp: 4.0.0

  /@sindresorhus/transliterate/0.1.2:
    resolution: {integrity: sha512-5/kmIOY9FF32nicXH+5yLNTX4NJ4atl7jRgqAJuIn/iyDFXBktOKDxCvyGE/EzmF4ngSUvjXxQUQlQiZ5lfw+w==}
    engines: {node: '>=10'}
    dependencies:
      escape-string-regexp: 2.0.0
      lodash.deburr: 4.1.0

  /@sinonjs/commons/1.8.3:
    resolution: {integrity: sha512-xkNcLAn/wZaX14RPlwizcKicDk9G3F8m2nU3L7Ukm5zBgTwiT0wsoFAHx9Jq56fJA1z/7uKGtCRu16sOUCLIHQ==}
    dependencies:
      type-detect: 4.0.8
    dev: true

  /@sinonjs/fake-timers/7.1.2:
    resolution: {integrity: sha512-iQADsW4LBMISqZ6Ci1dupJL9pprqwcVFTcOsEmQOEhW+KLCVn/Y4Jrvg2k19fIHCp+iFprriYPTdRcQR8NbUPg==}
    dependencies:
      '@sinonjs/commons': 1.8.3
    dev: true

  /@slack/types/1.10.0:
    resolution: {integrity: sha512-tA7GG7Tj479vojfV3AoxbckalA48aK6giGjNtgH6ihpLwTyHE3fIgRrvt8TWfLwW8X8dyu7vgmAsGLRG7hWWOg==}
    engines: {node: '>= 8.9.0', npm: '>= 5.5.1'}
    dev: true

  /@slack/webhook/6.0.0_debug@4.3.2:
    resolution: {integrity: sha512-2fohfhLI9lkAmOSWt1R457JBsB3iFNqahu4GqdFZRtcp/bT+xeG/kPn/hQa78JS74poRjWTt5G/qJjNaWMGOEQ==}
    engines: {node: '>= 12.13.0', npm: '>= 6.12.0'}
    dependencies:
      '@slack/types': 1.10.0
      '@types/node': 14.17.11
      axios: 0.21.1_debug@4.3.2
    transitivePeerDependencies:
      - debug
    dev: true

  /@tediousjs/connection-string/0.3.0:
    resolution: {integrity: sha512-d/keJiNKfpHo+GmSB8QcsAwBx8h+V1UbdozA5TD+eSLXprNY53JAYub47J9evsSKWDdNG5uVj0FiMozLKuzowQ==}
    dev: true

  /@timsuchanek/copy/1.4.5:
    resolution: {integrity: sha512-N4+2/DvfwzQqHYL/scq07fv8yXbZc6RyUxKJoE8Clm14JpLOf9yNI4VB4D6RsV3h9zgzZ4loJUydHKM7pp3blw==}
    hasBin: true
    dependencies:
      '@timsuchanek/sleep-promise': 8.0.1
      commander: 2.20.3
      mkdirp: 1.0.4
      prettysize: 2.0.0

  /@timsuchanek/sleep-promise/8.0.1:
    resolution: {integrity: sha512-cxHYbrXfnCWsklydIHSw5GCMHUPqpJ/enxWSyVHNOgNe61sit/+aOXTTI+VOdWkvVaJsI2vsB9N4+YDNITawOQ==}

  /@tootallnate/once/1.1.2:
    resolution: {integrity: sha512-RbzJvlNzmRq5c3O09UipeuXno4tA1FE6ikOjxZK0tuxVv3412l64l5t1W5pj4+rJq9vpkm/kwiR07aZXnsKPxw==}
    engines: {node: '>= 6'}

  /@tsconfig/node10/1.0.8:
    resolution: {integrity: sha512-6XFfSQmMgq0CFLY1MslA/CPUfhIL919M1rMsa5lP2P097N2Wd1sSX0tx1u4olM16fLNhtHZpRhedZJphNJqmZg==}
    dev: true

  /@tsconfig/node12/1.0.9:
    resolution: {integrity: sha512-/yBMcem+fbvhSREH+s14YJi18sp7J9jpuhYByADT2rypfajMZZN4WQ6zBGgBKp53NKmqI36wFYDb3yaMPurITw==}
    dev: true

  /@tsconfig/node14/1.0.1:
    resolution: {integrity: sha512-509r2+yARFfHHE7T6Puu2jjkoycftovhXRqW328PDXTVGKihlb1P8Z9mMZH04ebyajfRY7dedfGynlrFHJUQCg==}
    dev: true

  /@tsconfig/node16/1.0.2:
    resolution: {integrity: sha512-eZxlbI8GZscaGS7kkc/trHTT5xgrjH3/1n2JDwusC9iahPKWMRvRjJSAN5mCXviuTGQ/lHnhvv8Q1YTpnfz9gA==}
    dev: true

  /@tsd/typescript/4.3.5:
    resolution: {integrity: sha512-Xwxv8bIwyI3ggPz9bwoWEoiaz79MJs+VGf27S1N2tapfDVo60Lz741j5diL9RwszZSXt6IkTAuw7Lai7jSXRJg==}
    hasBin: true
    dev: true

  /@types/babel__core/7.1.15:
    resolution: {integrity: sha512-bxlMKPDbY8x5h6HBwVzEOk2C8fb6SLfYQ5Jw3uBYuYF1lfWk/kbLd81la82vrIkBb0l+JdmrZaDikPrNxpS/Ew==}
    dependencies:
      '@babel/parser': 7.15.3
      '@babel/types': 7.15.0
      '@types/babel__generator': 7.6.3
      '@types/babel__template': 7.4.1
      '@types/babel__traverse': 7.14.2
    dev: true

  /@types/babel__generator/7.6.3:
    resolution: {integrity: sha512-/GWCmzJWqV7diQW54smJZzWbSFf4QYtF71WCKhcx6Ru/tFyQIY2eiiITcCAeuPbNSvT9YCGkVMqqvSk2Z0mXiA==}
    dependencies:
      '@babel/types': 7.15.0
    dev: true

  /@types/babel__template/7.4.1:
    resolution: {integrity: sha512-azBFKemX6kMg5Io+/rdGT0dkGreboUVR0Cdm3fz9QJWpaQGJRQXl7C+6hOTCZcMll7KFyEQpgbYI2lHdsS4U7g==}
    dependencies:
      '@babel/parser': 7.15.3
      '@babel/types': 7.15.0
    dev: true

  /@types/babel__traverse/7.14.2:
    resolution: {integrity: sha512-K2waXdXBi2302XUdcHcR1jCeU0LL4TD9HRs/gk0N2Xvrht+G/BfJa4QObBQZfhMdxiCpV3COl5Nfq4uKTeTnJA==}
    dependencies:
      '@babel/types': 7.15.0
    dev: true

  /@types/benchmark/2.1.1:
    resolution: {integrity: sha512-XmdNOarpSSxnb3DE2rRFOFsEyoqXLUL+7H8nSGS25vs+JS0018bd+cW5Ma9vdlkPmoTHSQ6e8EUFMFMxeE4l+g==}
    dev: true

  /@types/cross-spawn/6.0.2:
    resolution: {integrity: sha512-KuwNhp3eza+Rhu8IFI5HUXRP0LIhqH5cAjubUvGXXthh4YYBuP2ntwEX+Cz8GJoZUHlKo247wPWOfA9LYEq4cw==}
    dependencies:
      '@types/node': 12.20.20

  /@types/debug/4.1.7:
    resolution: {integrity: sha512-9AonUzyTjXXhEOa0DnqpzZi6VHlqKMswga9EXjpXnnqxwLtdvPPtlO8evrI5D9S6asFRCQ6v+wpiUKbw+vKqyg==}
    dependencies:
      '@types/ms': 0.7.31

  /@types/eslint/7.28.0:
    resolution: {integrity: sha512-07XlgzX0YJUn4iG1ocY4IX9DzKSmMGUs6ESKlxWhZRaa0fatIWaHWUVapcuGa8r5HFnTqzj+4OCjd5f7EZ/i/A==}
    dependencies:
      '@types/estree': 0.0.50
      '@types/json-schema': 7.0.9
    dev: true

  /@types/estree/0.0.50:
    resolution: {integrity: sha512-C6N5s2ZFtuZRj54k2/zyRhNDjJwwcViAM3Nbm8zjBpbqAdZ00mr0CFxvSKeO8Y/e03WVFLpQMdHYVfUd6SB+Hw==}
    dev: true

  /@types/geojson/7946.0.8:
    resolution: {integrity: sha512-1rkryxURpr6aWP7R786/UQOkJ3PcpQiWkAXBmdWc7ryFWqN6a4xfK7BtjXvFBKO9LjQ+MWQSWxYeZX1OApnArA==}
    dev: true

  /@types/glob/7.1.4:
    resolution: {integrity: sha512-w+LsMxKyYQm347Otw+IfBXOv9UWVjpHpCDdbBMt8Kz/xbvCYNjP+0qPh91Km3iKfSRLBB0P7fAMf0KHrPu+MyA==}
    dependencies:
      '@types/minimatch': 3.0.5
      '@types/node': 16.7.1
    dev: true

  /@types/graceful-fs/4.1.5:
    resolution: {integrity: sha512-anKkLmZZ+xm4p8JWBf4hElkM4XR+EZeA2M9BAkkTldmcyDY4mbdIJnRghDJH3Ov5ooY7/UAoENtmdMSkaAd7Cw==}
    dependencies:
      '@types/node': 16.7.1
    dev: true

  /@types/graphviz/0.0.33:
    resolution: {integrity: sha512-pta9Htjg5Ws0sHIaP7sHypbQ/fsaaCtpf/90QqVSuRNY0LBCXj0hWmt1oivluKwl5PFnDyfxFwmbHtZMlvcqeQ==}
    dev: true

  /@types/istanbul-lib-coverage/2.0.3:
    resolution: {integrity: sha512-sz7iLqvVUg1gIedBOvlkxPlc8/uVzyS5OwGz1cKjXzkl3FpL3al0crU8YGU1WoHkxn0Wxbw5tyi6hvzJKNzFsw==}
    dev: true

  /@types/istanbul-lib-report/3.0.0:
    resolution: {integrity: sha512-plGgXAPfVKFoYfa9NpYDAkseG+g6Jr294RqeqcqDixSbU34MZVJRi/P+7Y8GDpzkEwLaGZZOpKIEmeVZNtKsrg==}
    dependencies:
      '@types/istanbul-lib-coverage': 2.0.3
    dev: true

  /@types/istanbul-reports/3.0.1:
    resolution: {integrity: sha512-c3mAZEuK0lvBp8tmuL74XRKn1+y2dcwOUpH7x4WrF6gk1GIgiluDRgMYQtw2OFcBvAJWlt6ASU3tSqxp0Uu0Aw==}
    dependencies:
      '@types/istanbul-lib-report': 3.0.0
    dev: true

  /@types/jest/27.0.1:
    resolution: {integrity: sha512-HTLpVXHrY69556ozYkcq47TtQJXpcWAWfkoqz+ZGz2JnmZhzlRjprCIyFnetSy8gpDWwTTGBcRVv1J1I1vBrHw==}
    dependencies:
      jest-diff: 27.0.6
      pretty-format: 27.0.6
    dev: true

  /@types/js-levenshtein/1.1.0:
    resolution: {integrity: sha512-14t0v1ICYRtRVcHASzes0v/O+TIeASb8aD55cWF1PidtInhFWSXcmhzhHqGjUWf9SUq1w70cvd1cWKUULubAfQ==}
    dev: true

  /@types/json-schema/7.0.9:
    resolution: {integrity: sha512-qcUXuemtEu+E5wZSJHNxUXeCZhAfXKQ41D+duX+VYPde7xyEVZci+/oXKJL13tnRs9lR2pr4fod59GT6/X1/yQ==}
    dev: true

  /@types/minimatch/3.0.5:
    resolution: {integrity: sha512-Klz949h02Gz2uZCMGwDUSDS1YBlTdDDgbWHi+81l29tQALUtvz4rAYi5uoVhE5Lagoq6DeqAUlbrHvW/mXDgdQ==}
    dev: true

  /@types/minimist/1.2.2:
    resolution: {integrity: sha512-jhuKLIRrhvCPLqwPcx6INqmKeiA5EWrsCOPhrlFSrbrmU4ZMPjj5Ul/oLCMDO98XRUIwVm78xICz4EPCektzeQ==}
    dev: true

  /@types/minipass/3.1.0:
    resolution: {integrity: sha512-b2yPKwCrB8x9SB65kcCistMoe3wrYnxxt5rJSZ1kprw0uOXvhuKi9kTQ746Y+Pbqoh+9C0N4zt0ztmTnG9yg7A==}
    dependencies:
      '@types/node': 12.20.20
    dev: true

  /@types/ms/0.7.31:
    resolution: {integrity: sha512-iiUgKzV9AuaEkZqkOLDIvlQiL6ltuZd9tGcW3gwpnX8JbuiuhFlEGmmFXEXkN50Cvq7Os88IY2v0dkDqXYWVgA==}

  /@types/mssql/6.0.8:
    resolution: {integrity: sha512-N3dr3o1c6EXhHhhNRaKpLTdAoXT/s6qDEJET5FID2gFCj58vIV9q/7RtkvYdE6ntpkJF5F9hpURhxT/oC62yLw==}
    dependencies:
      '@types/node': 12.20.20
      '@types/tedious': 4.0.5
    dev: true

  /@types/node-fetch/2.5.12:
    resolution: {integrity: sha512-MKgC4dlq4kKNa/mYrwpKfzQMB5X3ee5U6fSprkKpToBqBmX4nFZL9cW5jl6sWn+xpRJ7ypWh2yyqqr8UUCstSw==}
    dependencies:
      '@types/node': 12.20.20
      form-data: 3.0.1
    dev: true

  /@types/node/12.20.20:
    resolution: {integrity: sha512-kqmxiJg4AT7rsSPIhO6eoBIx9mNwwpeH42yjtgQh6X2ANSpLpvToMXv+LMFdfxpwG1FZXZ41OGZMiUAtbBLEvg==}

  /@types/node/12.20.24:
    resolution: {integrity: sha512-yxDeaQIAJlMav7fH5AQqPH1u8YIuhYJXYBzxaQ4PifsU0GDO38MSdmEDeRlIxrKbC6NbEaaEHDanWb+y30U8SQ==}
    dev: true

  /@types/node/14.17.11:
    resolution: {integrity: sha512-n2OQ+0Bz6WEsUjrvcHD1xZ8K+Kgo4cn9/w94s1bJS690QMUWfJPW/m7CCb7gPkA1fcYwL2UpjXP/rq/Eo41m6w==}
    dev: true

  /@types/node/14.17.15:
    resolution: {integrity: sha512-D1sdW0EcSCmNdLKBGMYb38YsHUS6JcM7yQ6sLQ9KuZ35ck7LYCKE7kYFHOO59ayFOY3zobWVZxf4KXhYHcHYFA==}
    dev: true

  /@types/node/16.7.1:
    resolution: {integrity: sha512-ncRdc45SoYJ2H4eWU9ReDfp3vtFqDYhjOsKlFFUDEn8V1Bgr2RjYal8YT5byfadWIRluhPFU6JiDOl0H6Sl87A==}
    dev: true

  /@types/node/8.10.66:
    resolution: {integrity: sha512-tktOkFUA4kXx2hhhrB8bIFb5TbwzS4uOhKEmwiD+NoiL0qtP2OQ9mFldbgD4dV1djrlBYP6eBuQZiWjuHUpqFw==}
    dev: true

  /@types/normalize-package-data/2.4.1:
    resolution: {integrity: sha512-Gj7cI7z+98M282Tqmp2K5EIsoouUEzbBJhQQzDE3jSIRk6r9gsz0oUokqIUR4u1R3dMHo0pDHM7sNOHyhulypw==}

  /@types/parse-json/4.0.0:
    resolution: {integrity: sha512-//oorEZjL6sbPcKUaCdIGlIUeH26mgzimjBB77G6XRgnDl/L5wOnpyBGRe/Mmf5CVW3PwEBE1NjiMZ/ssFh4wA==}
    dev: true

  /@types/pg/8.6.1:
    resolution: {integrity: sha512-1Kc4oAGzAl7uqUStZCDvaLFqZrW9qWSjXOmBfdgyBP5La7Us6Mg4GBvRlSoaZMhQF/zSj1C8CtKMBkoiT8eL8w==}
    dependencies:
      '@types/node': 12.20.20
      pg-protocol: 1.5.0
      pg-types: 2.2.0
    dev: true

  /@types/prettier/2.3.2:
    resolution: {integrity: sha512-eI5Yrz3Qv4KPUa/nSIAi0h+qX0XyewOliug5F2QAtuRg6Kjg6jfmxe1GIwoIRhZspD1A0RP8ANrPwvEXXtRFog==}
    dev: true

  /@types/prompts/2.0.14:
    resolution: {integrity: sha512-HZBd99fKxRWpYCErtm2/yxUZv6/PBI9J7N4TNFffl5JbrYMHBwF25DjQGTW3b3jmXq+9P6/8fCIb2ee57BFfYA==}
    dependencies:
      '@types/node': 12.20.20
    dev: true

  /@types/redis/2.8.32:
    resolution: {integrity: sha512-7jkMKxcGq9p242exlbsVzuJb57KqHRhNl4dHoQu2Y5v9bCAbtIXXH0R3HleSQW4CTOqpHIYUW3t6tpUj4BVQ+w==}
    dependencies:
      '@types/node': 16.7.1
    dev: true

  /@types/resolve/1.20.1:
    resolution: {integrity: sha512-Ku5+GPFa12S3W26Uwtw+xyrtIpaZsGYHH6zxNbZlstmlvMYSZRzOwzwsXbxlVUbHyUucctSyuFtu6bNxwYomIw==}
    dev: true

  /@types/retry/0.12.1:
    resolution: {integrity: sha512-xoDlM2S4ortawSWORYqsdU+2rxdh4LRW9ytc3zmT37RIKQh6IHyKwwtKhKis9ah8ol07DCkZxPt8BBvPjC6v4g==}

  /@types/rimraf/3.0.2:
    resolution: {integrity: sha512-F3OznnSLAUxFrCEu/L5PY8+ny8DtcFRjx7fZZ9bycvXRi3KPTRS9HOitGZwvPg0juRhXFWIeKX58cnX5YqLohQ==}
    dependencies:
      '@types/glob': 7.1.4
      '@types/node': 16.7.1
    dev: true

  /@types/shell-quote/1.7.1:
    resolution: {integrity: sha512-SWZ2Nom1pkyXCDohRSrkSKvDh8QOG9RfAsrt5/NsPQC4UQJ55eG0qClA40I+Gkez4KTQ0uDUT8ELRXThf3J5jw==}
    dev: true

  /@types/sqlite3/3.1.7:
    resolution: {integrity: sha512-8FHV/8Uzd7IwdHm5mvmF2Aif4aC/gjrt4axWD9SmfaxITnOjtOhCbOSTuqv/VbH1uq0QrwlaTj9aTz3gmR6u4w==}
    dependencies:
      '@types/node': 12.20.20
    dev: true

  /@types/stack-utils/2.0.1:
    resolution: {integrity: sha512-Hl219/BT5fLAaz6NDkSuhzasy49dwQS/DSdu4MdggFB8zcXv7vflBI3xp7FEmkmdDkBUI2bPUNeMttp2knYdxw==}
    dev: true

  /@types/stoppable/1.1.1:
    resolution: {integrity: sha512-b8N+fCADRIYYrGZOcmOR8ZNBOqhktWTB/bMUl5LvGtT201QKJZOOH5UsFyI3qtteM6ZAJbJqZoBcLqqxKIwjhw==}
    dependencies:
      '@types/node': 12.20.20
    dev: true

  /@types/tar/4.0.5:
    resolution: {integrity: sha512-cgwPhNEabHaZcYIy5xeMtux2EmYBitfqEceBUi2t5+ETy4dW6kswt6WX4+HqLeiiKOo42EXbGiDmVJ2x+vi37Q==}
    dependencies:
      '@types/minipass': 3.1.0
      '@types/node': 12.20.20
    dev: true

  /@types/tedious/4.0.5:
    resolution: {integrity: sha512-zlnChTP63Bds6kMBuKOR+qJPB9wcYf1zVm78qiXTnT1gbcU6wdTmSp28cd2BPxePy4mrGM6TnQG1fmHxQW1pZw==}
    dependencies:
      '@types/node': 12.20.20
    dev: true

  /@types/tunnel/0.0.1:
    resolution: {integrity: sha512-AOqu6bQu5MSWwYvehMXLukFHnupHrpZ8nvgae5Ggie9UwzDR1CCwoXgSSWNZJuyOlCdfdsWMA5F2LlmvyoTv8A==}
    dependencies:
      '@types/node': 12.20.20
    dev: true

  /@types/ws/7.4.7:
    resolution: {integrity: sha512-JQbbmxZTZehdc2iszGKs5oC3NFnjeay7mtAWrdt7qNtAVK0g19muApzAy4bm9byz79xa2ZnO/BOBC2R8RC5Lww==}
    dependencies:
      '@types/node': 16.7.1
    dev: true

  /@types/yargs-parser/20.2.1:
    resolution: {integrity: sha512-7tFImggNeNBVMsn0vLrpn1H1uPrUBdnARPTpZoitY37ZrdJREzf7I16tMrlK3hen349gr1NYh8CmZQa7CTG6Aw==}
    dev: true

  /@types/yargs/16.0.4:
    resolution: {integrity: sha512-T8Yc9wt/5LbJyCaLiHPReJa0kApcIgJ7Bn735GjItUfh08Z1pJvu8QZqb9s+mMvKV6WUQRV7K2R46YbjMXTTJw==}
    dependencies:
      '@types/yargs-parser': 20.2.1
    dev: true

  /@typescript-eslint/eslint-plugin/4.29.3_fd14c0002fbbfb85b8a0070d0dffb93d:
    resolution: {integrity: sha512-tBgfA3K/3TsZY46ROGvoRxQr1wBkclbVqRQep97MjVHJzcRBURRY3sNFqLk0/Xr//BY5hM9H2p/kp+6qim85SA==}
    engines: {node: ^10.12.0 || >=12.0.0}
    peerDependencies:
      '@typescript-eslint/parser': ^4.0.0
      eslint: ^5.0.0 || ^6.0.0 || ^7.0.0
      typescript: '*'
    peerDependenciesMeta:
      typescript:
        optional: true
    dependencies:
      '@typescript-eslint/experimental-utils': 4.29.3_eslint@7.32.0+typescript@4.3.5
      '@typescript-eslint/parser': 4.29.3_eslint@7.32.0+typescript@4.3.5
      '@typescript-eslint/scope-manager': 4.29.3
      debug: 4.3.2
      eslint: 7.32.0
      functional-red-black-tree: 1.0.1
      regexpp: 3.2.0
      semver: 7.3.5
      tsutils: 3.21.0_typescript@4.3.5
      typescript: 4.3.5
    transitivePeerDependencies:
      - supports-color
    dev: true

  /@typescript-eslint/eslint-plugin/4.31.0_a690ff3776b01e92cf0b93501bb5ae6a:
    resolution: {integrity: sha512-iPKZTZNavAlOhfF4gymiSuUkgLne/nh5Oz2/mdiUmuZVD42m9PapnCnzjxuDsnpnbH3wT5s2D8bw6S39TC6GNw==}
    engines: {node: ^10.12.0 || >=12.0.0}
    peerDependencies:
      '@typescript-eslint/parser': ^4.0.0
      eslint: ^5.0.0 || ^6.0.0 || ^7.0.0
      typescript: '*'
    peerDependenciesMeta:
      typescript:
        optional: true
    dependencies:
      '@typescript-eslint/experimental-utils': 4.31.0_eslint@7.32.0+typescript@4.4.2
      '@typescript-eslint/parser': 4.31.0_eslint@7.32.0+typescript@4.4.2
      '@typescript-eslint/scope-manager': 4.31.0
      debug: 4.3.2
      eslint: 7.32.0
      functional-red-black-tree: 1.0.1
      regexpp: 3.2.0
      semver: 7.3.5
      tsutils: 3.21.0_typescript@4.4.2
      typescript: 4.4.2
    transitivePeerDependencies:
      - supports-color
    dev: true

  /@typescript-eslint/experimental-utils/4.29.3_eslint@7.32.0+typescript@4.3.5:
    resolution: {integrity: sha512-ffIvbytTVWz+3keg+Sy94FG1QeOvmV9dP2YSdLFHw/ieLXWCa3U1TYu8IRCOpMv2/SPS8XqhM1+ou1YHsdzKrg==}
    engines: {node: ^10.12.0 || >=12.0.0}
    peerDependencies:
      eslint: '*'
    dependencies:
      '@types/json-schema': 7.0.9
      '@typescript-eslint/scope-manager': 4.29.3
      '@typescript-eslint/types': 4.29.3
      '@typescript-eslint/typescript-estree': 4.29.3_typescript@4.3.5
      eslint: 7.32.0
      eslint-scope: 5.1.1
      eslint-utils: 3.0.0_eslint@7.32.0
    transitivePeerDependencies:
      - supports-color
      - typescript
    dev: true

  /@typescript-eslint/experimental-utils/4.29.3_eslint@7.32.0+typescript@4.4.2:
    resolution: {integrity: sha512-ffIvbytTVWz+3keg+Sy94FG1QeOvmV9dP2YSdLFHw/ieLXWCa3U1TYu8IRCOpMv2/SPS8XqhM1+ou1YHsdzKrg==}
    engines: {node: ^10.12.0 || >=12.0.0}
    peerDependencies:
      eslint: '*'
    dependencies:
      '@types/json-schema': 7.0.9
      '@typescript-eslint/scope-manager': 4.29.3
      '@typescript-eslint/types': 4.29.3
      '@typescript-eslint/typescript-estree': 4.29.3_typescript@4.4.2
      eslint: 7.32.0
      eslint-scope: 5.1.1
      eslint-utils: 3.0.0_eslint@7.32.0
    transitivePeerDependencies:
      - supports-color
      - typescript
    dev: true

  /@typescript-eslint/experimental-utils/4.31.0_eslint@7.32.0+typescript@4.4.2:
    resolution: {integrity: sha512-Hld+EQiKLMppgKKkdUsLeVIeEOrwKc2G983NmznY/r5/ZtZCDvIOXnXtwqJIgYz/ymsy7n7RGvMyrzf1WaSQrw==}
    engines: {node: ^10.12.0 || >=12.0.0}
    peerDependencies:
      eslint: '*'
    dependencies:
      '@types/json-schema': 7.0.9
      '@typescript-eslint/scope-manager': 4.31.0
      '@typescript-eslint/types': 4.31.0
      '@typescript-eslint/typescript-estree': 4.31.0_typescript@4.4.2
      eslint: 7.32.0
      eslint-scope: 5.1.1
      eslint-utils: 3.0.0_eslint@7.32.0
    transitivePeerDependencies:
      - supports-color
      - typescript
    dev: true

  /@typescript-eslint/parser/4.29.3_eslint@7.32.0+typescript@4.3.5:
    resolution: {integrity: sha512-jrHOV5g2u8ROghmspKoW7pN8T/qUzk0+DITun0MELptvngtMrwUJ1tv5zMI04CYVEUsSrN4jV7AKSv+I0y0EfQ==}
    engines: {node: ^10.12.0 || >=12.0.0}
    peerDependencies:
      eslint: ^5.0.0 || ^6.0.0 || ^7.0.0
      typescript: '*'
    peerDependenciesMeta:
      typescript:
        optional: true
    dependencies:
      '@typescript-eslint/scope-manager': 4.29.3
      '@typescript-eslint/types': 4.29.3
      '@typescript-eslint/typescript-estree': 4.29.3_typescript@4.3.5
      debug: 4.3.2
      eslint: 7.32.0
      typescript: 4.3.5
    transitivePeerDependencies:
      - supports-color
    dev: true

  /@typescript-eslint/parser/4.31.0_eslint@7.32.0+typescript@4.4.2:
    resolution: {integrity: sha512-oWbzvPh5amMuTmKaf1wp0ySxPt2ZXHnFQBN2Szu1O//7LmOvgaKTCIDNLK2NvzpmVd5A2M/1j/rujBqO37hj3w==}
    engines: {node: ^10.12.0 || >=12.0.0}
    peerDependencies:
      eslint: ^5.0.0 || ^6.0.0 || ^7.0.0
      typescript: '*'
    peerDependenciesMeta:
      typescript:
        optional: true
    dependencies:
      '@typescript-eslint/scope-manager': 4.31.0
      '@typescript-eslint/types': 4.31.0
      '@typescript-eslint/typescript-estree': 4.31.0_typescript@4.4.2
      debug: 4.3.2
      eslint: 7.32.0
      typescript: 4.4.2
    transitivePeerDependencies:
      - supports-color
    dev: true

  /@typescript-eslint/scope-manager/4.29.3:
    resolution: {integrity: sha512-x+w8BLXO7iWPkG5mEy9bA1iFRnk36p/goVlYobVWHyDw69YmaH9q6eA+Fgl7kYHmFvWlebUTUfhtIg4zbbl8PA==}
    engines: {node: ^8.10.0 || ^10.13.0 || >=11.10.1}
    dependencies:
      '@typescript-eslint/types': 4.29.3
      '@typescript-eslint/visitor-keys': 4.29.3
    dev: true

  /@typescript-eslint/scope-manager/4.31.0:
    resolution: {integrity: sha512-LJ+xtl34W76JMRLjbaQorhR0hfRAlp3Lscdiz9NeI/8i+q0hdBZ7BsiYieLoYWqy+AnRigaD3hUwPFugSzdocg==}
    engines: {node: ^8.10.0 || ^10.13.0 || >=11.10.1}
    dependencies:
      '@typescript-eslint/types': 4.31.0
      '@typescript-eslint/visitor-keys': 4.31.0
    dev: true

  /@typescript-eslint/types/4.29.3:
    resolution: {integrity: sha512-s1eV1lKNgoIYLAl1JUba8NhULmf+jOmmeFO1G5MN/RBCyyzg4TIOfIOICVNC06lor+Xmy4FypIIhFiJXOknhIg==}
    engines: {node: ^8.10.0 || ^10.13.0 || >=11.10.1}
    dev: true

  /@typescript-eslint/types/4.31.0:
    resolution: {integrity: sha512-9XR5q9mk7DCXgXLS7REIVs+BaAswfdHhx91XqlJklmqWpTALGjygWVIb/UnLh4NWhfwhR5wNe1yTyCInxVhLqQ==}
    engines: {node: ^8.10.0 || ^10.13.0 || >=11.10.1}
    dev: true

  /@typescript-eslint/typescript-estree/4.29.3_typescript@4.3.5:
    resolution: {integrity: sha512-45oQJA0bxna4O5TMwz55/TpgjX1YrAPOI/rb6kPgmdnemRZx/dB0rsx+Ku8jpDvqTxcE1C/qEbVHbS3h0hflag==}
    engines: {node: ^10.12.0 || >=12.0.0}
    peerDependencies:
      typescript: '*'
    peerDependenciesMeta:
      typescript:
        optional: true
    dependencies:
      '@typescript-eslint/types': 4.29.3
      '@typescript-eslint/visitor-keys': 4.29.3
      debug: 4.3.2
      globby: 11.0.4
      is-glob: 4.0.1
      semver: 7.3.5
      tsutils: 3.21.0_typescript@4.3.5
      typescript: 4.3.5
    transitivePeerDependencies:
      - supports-color
    dev: true

  /@typescript-eslint/typescript-estree/4.29.3_typescript@4.4.2:
    resolution: {integrity: sha512-45oQJA0bxna4O5TMwz55/TpgjX1YrAPOI/rb6kPgmdnemRZx/dB0rsx+Ku8jpDvqTxcE1C/qEbVHbS3h0hflag==}
    engines: {node: ^10.12.0 || >=12.0.0}
    peerDependencies:
      typescript: '*'
    peerDependenciesMeta:
      typescript:
        optional: true
    dependencies:
      '@typescript-eslint/types': 4.29.3
      '@typescript-eslint/visitor-keys': 4.29.3
      debug: 4.3.2
      globby: 11.0.4
      is-glob: 4.0.1
      semver: 7.3.5
      tsutils: 3.21.0_typescript@4.4.2
      typescript: 4.4.2
    transitivePeerDependencies:
      - supports-color
    dev: true

  /@typescript-eslint/typescript-estree/4.31.0_typescript@4.4.2:
    resolution: {integrity: sha512-QHl2014t3ptg+xpmOSSPn5hm4mY8D4s97ftzyk9BZ8RxYQ3j73XcwuijnJ9cMa6DO4aLXeo8XS3z1omT9LA/Eg==}
    engines: {node: ^10.12.0 || >=12.0.0}
    peerDependencies:
      typescript: '*'
    peerDependenciesMeta:
      typescript:
        optional: true
    dependencies:
      '@typescript-eslint/types': 4.31.0
      '@typescript-eslint/visitor-keys': 4.31.0
      debug: 4.3.2
      globby: 11.0.4
      is-glob: 4.0.1
      semver: 7.3.5
      tsutils: 3.21.0_typescript@4.4.2
      typescript: 4.4.2
    transitivePeerDependencies:
      - supports-color
    dev: true

  /@typescript-eslint/visitor-keys/4.29.3:
    resolution: {integrity: sha512-MGGfJvXT4asUTeVs0Q2m+sY63UsfnA+C/FDgBKV3itLBmM9H0u+URcneePtkd0at1YELmZK6HSolCqM4Fzs6yA==}
    engines: {node: ^8.10.0 || ^10.13.0 || >=11.10.1}
    dependencies:
      '@typescript-eslint/types': 4.29.3
      eslint-visitor-keys: 2.1.0
    dev: true

  /@typescript-eslint/visitor-keys/4.31.0:
    resolution: {integrity: sha512-HUcRp2a9I+P21+O21yu3ezv3GEPGjyGiXoEUQwZXjR8UxRApGeLyWH4ZIIUSalE28aG4YsV6GjtaAVB3QKOu0w==}
    engines: {node: ^8.10.0 || ^10.13.0 || >=11.10.1}
    dependencies:
      '@typescript-eslint/types': 4.31.0
      eslint-visitor-keys: 2.1.0
    dev: true

  /abab/2.0.5:
    resolution: {integrity: sha512-9IK9EadsbHo6jLWIpxpR6pL0sazTXV6+SQv25ZB+F7Bj9mJNaOc4nCRabwd5M/JwmUa8idz6Eci6eKfJryPs6Q==}
    dev: true

  /abbrev/1.1.1:
    resolution: {integrity: sha512-nne9/IiQ/hzIhY6pdDnbBtz7DjPTKrY00P/zvPSm5pOFkl6xuGrGnXn/VtTNNfNtAfZ9/1RtehkszU9qcTii0Q==}
    dev: true

  /abort-controller/3.0.0:
    resolution: {integrity: sha512-h8lQ8tacZYnR3vNQTgibj+tODHI5/+l06Au2Pcriv/Gmet0eaj4TwWH41sO9wnHDiQsEj19q0drzdWdeAHtweg==}
    engines: {node: '>=6.5'}
    dependencies:
      event-target-shim: 5.0.1
    dev: true

  /accepts/1.3.7:
    resolution: {integrity: sha512-Il80Qs2WjYlJIBNzNkK6KYqlVMTbZLXgHx2oT0pU/fjRHyEp+PEfEPY0R3WCwAGVOtauxh1hOxNgIf5bv7dQpA==}
    engines: {node: '>= 0.6'}
    dependencies:
      mime-types: 2.1.32
      negotiator: 0.6.2
    dev: true

  /acorn-globals/6.0.0:
    resolution: {integrity: sha512-ZQl7LOWaF5ePqqcX4hLuv/bLXYQNfNWw2c0/yX/TsPRKamzHcTGQnlCjHT3TsmkOUVEPS3crCxiPfdzE/Trlhg==}
    dependencies:
      acorn: 7.4.1
      acorn-walk: 7.2.0
    dev: true

  /acorn-jsx/5.3.2_acorn@7.4.1:
    resolution: {integrity: sha512-rq9s+JNhf0IChjtDXxllJ7g41oZk5SlXtp0LHwyA5cejwn7vKmKp4pPri6YEePv2PU65sAsegbXtIinmDFDXgQ==}
    peerDependencies:
      acorn: ^6.0.0 || ^7.0.0 || ^8.0.0
    dependencies:
      acorn: 7.4.1
    dev: true

  /acorn-walk/7.2.0:
    resolution: {integrity: sha512-OPdCF6GsMIP+Az+aWfAAOEt2/+iVDKE7oy6lJ098aoe59oAmK76qV6Gw60SbZ8jHuG2wH058GF4pLFbYamYrVA==}
    engines: {node: '>=0.4.0'}
    dev: true

  /acorn-walk/8.1.1:
    resolution: {integrity: sha512-FbJdceMlPHEAWJOILDk1fXD8lnTlEIWFkqtfk+MvmL5q/qlHfN7GEHcsFZWt/Tea9jRNPWUZG4G976nqAAmU9w==}
    engines: {node: '>=0.4.0'}
    dev: true

  /acorn/7.4.1:
    resolution: {integrity: sha512-nQyp0o1/mNdbTO1PO6kHkwSrmgZ0MT/jCCpNiwbUjGoRN4dlBhqJtoQuCnEOKzgTVwg0ZWiCoQy6SxMebQVh8A==}
    engines: {node: '>=0.4.0'}
    hasBin: true
    dev: true

  /acorn/8.4.1:
    resolution: {integrity: sha512-asabaBSkEKosYKMITunzX177CXxQ4Q8BSSzMTKD+FefUhipQC70gfW5SiUDhYQ3vk8G+81HqQk7Fv9OXwwn9KA==}
    engines: {node: '>=0.4.0'}
    hasBin: true
    dev: true

  /adal-node/0.2.2_debug@4.3.2:
    resolution: {integrity: sha512-luzQ9cXOjUlZoCiWeYbyR+nHwScSrPTDTbOInFphQs/PnwNz6wAIVkbsHEXtvYBnjLctByTTI8ccfpGX100oRQ==}
    engines: {node: '>= 0.6.15'}
    dependencies:
      '@types/node': 8.10.66
      async: 2.6.3
      axios: 0.21.1_debug@4.3.2
      date-utils: 1.2.21
      jws: 3.2.2
      underscore: 1.13.1
      uuid: 3.4.0
      xmldom: 0.6.0
      xpath.js: 1.1.0
    transitivePeerDependencies:
      - debug
    dev: true

  /agent-base/6.0.2:
    resolution: {integrity: sha512-RZNwNclF7+MS/8bDg70amg32dyeZGZxiDuQmZxKLAlQjr3jGyLx+4Kkk58UO7D2QdgFIQCovuSuZESne6RG6XQ==}
    engines: {node: '>= 6.0.0'}
    dependencies:
      debug: 4.3.2
    transitivePeerDependencies:
      - supports-color

  /aggregate-error/3.1.0:
    resolution: {integrity: sha512-4I7Td01quW/RpocfNayFdFVk1qSuoh0E7JrbRJ16nH01HhKFQ88INq9Sd+nd72zqRySlr9BmDA8xlEJ6vJMrYA==}
    engines: {node: '>=8'}
    dependencies:
      clean-stack: 2.2.0
      indent-string: 4.0.0

  /ajv/6.12.6:
    resolution: {integrity: sha512-j3fVLgvTo527anyYyJOGTYJbG+vnnQYvE0m5mmkc1TK+nxAppkCLMIL0aZ4dblVCNoGShhm+kzE4ZUykBoMg4g==}
    dependencies:
      fast-deep-equal: 3.1.3
      fast-json-stable-stringify: 2.1.0
      json-schema-traverse: 0.4.1
      uri-js: 4.4.1
    dev: true

  /ajv/8.6.2:
    resolution: {integrity: sha512-9807RlWAgT564wT+DjeyU5OFMPjmzxVobvDFmNAhY+5zD6A2ly3jDp6sgnfyDtlIQ+7H97oc/DGCzzfu9rjw9w==}
    dependencies:
      fast-deep-equal: 3.1.3
      json-schema-traverse: 1.0.0
      require-from-string: 2.0.2
      uri-js: 4.4.1
    dev: true

  /ansi-colors/4.1.1:
    resolution: {integrity: sha512-JoX0apGbHaUJBNl6yF+p6JAFYZ666/hhCGKN5t9QFjbJQKUU/g8MNbFDbvfrgKXvI1QpZplPOnwIo99lX/AAmA==}
    engines: {node: '>=6'}
    dev: true

  /ansi-escapes/4.3.2:
    resolution: {integrity: sha512-gKXj5ALrKWQLsYG9jlTRmR/xKluxHV+Z9QEwNIgCfM1/uwPMCuzVVnh5mwTd+OuBZcwSIMbqssNWRm1lE51QaQ==}
    engines: {node: '>=8'}
    dependencies:
      type-fest: 0.21.3

  /ansi-regex/2.1.1:
    resolution: {integrity: sha1-w7M6te42DYbg5ijwRorn7yfWVN8=}
    engines: {node: '>=0.10.0'}
    dev: true

  /ansi-regex/5.0.0:
    resolution: {integrity: sha512-bY6fj56OUQ0hU1KjFNDQuJFezqKdrAyFdIevADiqrWHwSlbmBNMHp5ak2f40Pm8JTFyM2mqxkG6ngkHO11f/lg==}
    engines: {node: '>=8'}

  /ansi-regex/6.0.0:
    resolution: {integrity: sha512-tAaOSrWCHF+1Ear1Z4wnJCXA9GGox4K6Ic85a5qalES2aeEwQGr7UC93mwef49536PkCYjzkp0zIxfFvexJ6zQ==}
    engines: {node: '>=12'}
    dev: true

  /ansi-styles/3.2.1:
    resolution: {integrity: sha512-VT0ZI6kZRdTh8YyJw3SMbYm/u+NqfsAxEpWO0Pf9sq8/e94WxxOpPKx9FR1FlyCtOVDNOQ+8ntlqFxiRc+r5qA==}
    engines: {node: '>=4'}
    dependencies:
      color-convert: 1.9.3

  /ansi-styles/4.3.0:
    resolution: {integrity: sha512-zbB9rCJAT1rbjiVDb2hqKFHNYLxgtk8NURxZ3IZwD3F6NtxbXZQCnnSi1Lkx+IDohdPlFp222wVALIheZJQSEg==}
    engines: {node: '>=8'}
    dependencies:
      color-convert: 2.0.1

  /ansi-styles/5.2.0:
    resolution: {integrity: sha512-Cxwpt2SfTzTtXcfOlzGEee8O+c+MmUgGrNiBcXnuWxuFJHe6a5Hz7qwhwe5OgaSYI0IJvkLqWX1ASG+cJOkEiA==}
    engines: {node: '>=10'}
    dev: true

  /anymatch/3.1.2:
    resolution: {integrity: sha512-P43ePfOAIupkguHUycrc4qJ9kz8ZiuOUijaETwX7THt0Y/GNK7v0aa8rY816xWjZ7rJdA5XdMcpVFTKMq+RvWg==}
    engines: {node: '>= 8'}
    dependencies:
      normalize-path: 3.0.0
      picomatch: 2.3.0
    dev: true

  /aproba/1.2.0:
    resolution: {integrity: sha512-Y9J6ZjXtoYh8RnXVCMOU/ttDmk1aBjunq9vO0ta5x85WDQiQfUF9sIPBITdbiiIVcBo03Hi3jMxigBtsddlXRw==}
    dev: true

  /archiver-utils/2.1.0:
    resolution: {integrity: sha512-bEL/yUb/fNNiNTuUz979Z0Yg5L+LzLxGJz8x79lYmR54fmTIb6ob/hNQgkQnIUDWIFjZVQwl9Xs356I6BAMHfw==}
    engines: {node: '>= 6'}
    dependencies:
      glob: 7.1.7
      graceful-fs: 4.2.8
      lazystream: 1.0.0
      lodash.defaults: 4.2.0
      lodash.difference: 4.5.0
      lodash.flatten: 4.4.0
      lodash.isplainobject: 4.0.6
      lodash.union: 4.6.0
      normalize-path: 3.0.0
      readable-stream: 2.3.7

  /archiver/4.0.2:
    resolution: {integrity: sha512-B9IZjlGwaxF33UN4oPbfBkyA4V1SxNLeIhR1qY8sRXSsbdUkEHrrOvwlYFPx+8uQeCe9M+FG6KgO+imDmQ79CQ==}
    engines: {node: '>= 8'}
    dependencies:
      archiver-utils: 2.1.0
      async: 3.2.1
      buffer-crc32: 0.2.13
      glob: 7.1.7
      readable-stream: 3.6.0
      tar-stream: 2.2.0
      zip-stream: 3.0.1

  /are-we-there-yet/1.1.5:
    resolution: {integrity: sha512-5hYdAkZlcG8tOLujVDTgCT+uPX0VnpAH28gWsLfzpXYm7wP6mp5Q/gYyR7YQ0cKVJcXJnl3j2kpBan13PtQf6w==}
    dependencies:
      delegates: 1.0.0
      readable-stream: 2.3.7
    dev: true

  /arg/4.1.3:
    resolution: {integrity: sha512-58S9QDqG0Xx27YwPSt9fJxivjYl432YCwfDMfZ+71RAqUrZef7LrKQZ3LHLOwCS4FLNBplP533Zx895SeOCHvA==}
    dev: true

  /arg/5.0.1:
    resolution: {integrity: sha512-e0hDa9H2Z9AwFkk2qDlwhoMYE4eToKarchkQHovNdLTCYMHZHeRjI71crOh+dio4K6u1IcwubQqo79Ga4CyAQA==}

  /argparse/1.0.10:
    resolution: {integrity: sha512-o5Roy6tNG4SL/FOkCAN6RzjiakZS25RLYFrcMttJqbdd8BWrnA+fGz57iN5Pb06pvBGvl5gQ0B48dJlslXvoTg==}
    dependencies:
      sprintf-js: 1.0.3
    dev: true

  /array-flatten/1.1.1:
    resolution: {integrity: sha1-ml9pkFGx5wczKPKgCJaLZOopVdI=}
    dev: true

  /array-union/2.1.0:
    resolution: {integrity: sha512-HGyxoOTYUyCM6stUe6EJgnd4EoewAI7zMdfqO+kGjnlZmBDz/cR5pf8r/cR4Wq60sL/p0IkcjUEEPwS3GFrIyw==}
    engines: {node: '>=8'}

  /arrify/1.0.1:
    resolution: {integrity: sha1-iYUI2iIm84DfkEcoRWhJwVAaSw0=}
    engines: {node: '>=0.10.0'}
    dev: true

  /asn1/0.2.4:
    resolution: {integrity: sha512-jxwzQpLQjSmWXgwaCZE9Nz+glAG01yF1QnWgbhGwHI5A6FRIEY6IVqtHhIepHqI7/kyEyQEagBC5mBEFlIYvdg==}
    dependencies:
      safer-buffer: 2.1.2
    dev: true
    optional: true

  /assert-plus/1.0.0:
    resolution: {integrity: sha1-8S4PPF13sLHN2RRpQuTpbB5N1SU=}
    engines: {node: '>=0.8'}
    dev: true

  /astral-regex/2.0.0:
    resolution: {integrity: sha512-Z7tMw1ytTXt5jqMcOP+OQteU1VuNK9Y02uuJtKQ1Sv69jXQKKg5cibLwGJow8yzZP+eAc18EmLGPal0bp36rvQ==}
    engines: {node: '>=8'}

  /async/2.6.3:
    resolution: {integrity: sha512-zflvls11DCy+dQWzTW2dzuilv8Z5X/pjfmZOWba6TNIVDm+2UDaJmXSOXlasHKfNBs8oo3M0aT50fDEWfKZjXg==}
    dependencies:
      lodash: 4.17.21
    dev: true

  /async/3.2.1:
    resolution: {integrity: sha512-XdD5lRO/87udXCMC9meWdYiR+Nq6ZjUfXidViUZGu2F1MO4T3XwZ1et0hb2++BgLfhyJwy44BGB/yx80ABx8hg==}

  /asynckit/0.4.0:
    resolution: {integrity: sha1-x57Zf380y48robyXkLzDZkdLS3k=}
    dev: true

  /aws-sign2/0.7.0:
    resolution: {integrity: sha1-tG6JCTSpWR8tL2+G1+ap8bP+dqg=}
    dev: true
    optional: true

  /aws4/1.11.0:
    resolution: {integrity: sha512-xh1Rl34h6Fi1DC2WWKfxUTVqRsNnr6LsKz2+hfwDxQJWmrx8+c7ylaqBMcHfl1U1r2dsifOvKX3LQuLNZ+XSvA==}
    dev: true
    optional: true

  /axios/0.21.1_debug@4.3.2:
    resolution: {integrity: sha512-dKQiRHxGD9PPRIUNIWvZhPTPpl1rf/OxTYKsqKUDjBwYylTvV7SjSHJb9ratfyzM6wCdLCOYLzs73qpg5c4iGA==}
    dependencies:
      follow-redirects: 1.14.2_debug@4.3.2
    transitivePeerDependencies:
      - debug
    dev: true

  /babel-jest/27.1.0_@babel+core@7.15.0:
    resolution: {integrity: sha512-6NrdqzaYemALGCuR97QkC/FkFIEBWP5pw5TMJoUHZTVXyOgocujp6A0JE2V6gE0HtqAAv6VKU/nI+OCR1Z4gHA==}
    engines: {node: ^10.13.0 || ^12.13.0 || ^14.15.0 || >=15.0.0}
    peerDependencies:
      '@babel/core': ^7.8.0
    dependencies:
      '@babel/core': 7.15.0
      '@jest/transform': 27.1.0
      '@jest/types': 27.1.0
      '@types/babel__core': 7.1.15
      babel-plugin-istanbul: 6.0.0
      babel-preset-jest: 27.0.6_@babel+core@7.15.0
      chalk: 4.1.2
      graceful-fs: 4.2.8
      slash: 3.0.0
    transitivePeerDependencies:
      - supports-color
    dev: true

  /babel-plugin-istanbul/6.0.0:
    resolution: {integrity: sha512-AF55rZXpe7trmEylbaE1Gv54wn6rwU03aptvRoVIGP8YykoSxqdVLV1TfwflBCE/QtHmqtP8SWlTENqbK8GCSQ==}
    engines: {node: '>=8'}
    dependencies:
      '@babel/helper-plugin-utils': 7.14.5
      '@istanbuljs/load-nyc-config': 1.1.0
      '@istanbuljs/schema': 0.1.3
      istanbul-lib-instrument: 4.0.3
      test-exclude: 6.0.0
    transitivePeerDependencies:
      - supports-color
    dev: true

  /babel-plugin-jest-hoist/27.0.6:
    resolution: {integrity: sha512-CewFeM9Vv2gM7Yr9n5eyyLVPRSiBnk6lKZRjgwYnGKSl9M14TMn2vkN02wTF04OGuSDLEzlWiMzvjXuW9mB6Gw==}
    engines: {node: ^10.13.0 || ^12.13.0 || ^14.15.0 || >=15.0.0}
    dependencies:
      '@babel/template': 7.14.5
      '@babel/types': 7.15.0
      '@types/babel__core': 7.1.15
      '@types/babel__traverse': 7.14.2
    dev: true

  /babel-preset-current-node-syntax/1.0.1_@babel+core@7.15.0:
    resolution: {integrity: sha512-M7LQ0bxarkxQoN+vz5aJPsLBn77n8QgTFmo8WK0/44auK2xlCXrYcUxHFxgU7qW5Yzw/CjmLRK2uJzaCd7LvqQ==}
    peerDependencies:
      '@babel/core': ^7.0.0
    dependencies:
      '@babel/core': 7.15.0
      '@babel/plugin-syntax-async-generators': 7.8.4_@babel+core@7.15.0
      '@babel/plugin-syntax-bigint': 7.8.3_@babel+core@7.15.0
      '@babel/plugin-syntax-class-properties': 7.12.13_@babel+core@7.15.0
      '@babel/plugin-syntax-import-meta': 7.10.4_@babel+core@7.15.0
      '@babel/plugin-syntax-json-strings': 7.8.3_@babel+core@7.15.0
      '@babel/plugin-syntax-logical-assignment-operators': 7.10.4_@babel+core@7.15.0
      '@babel/plugin-syntax-nullish-coalescing-operator': 7.8.3_@babel+core@7.15.0
      '@babel/plugin-syntax-numeric-separator': 7.10.4_@babel+core@7.15.0
      '@babel/plugin-syntax-object-rest-spread': 7.8.3_@babel+core@7.15.0
      '@babel/plugin-syntax-optional-catch-binding': 7.8.3_@babel+core@7.15.0
      '@babel/plugin-syntax-optional-chaining': 7.8.3_@babel+core@7.15.0
      '@babel/plugin-syntax-top-level-await': 7.14.5_@babel+core@7.15.0
    dev: true

  /babel-preset-jest/27.0.6_@babel+core@7.15.0:
    resolution: {integrity: sha512-WObA0/Biw2LrVVwZkF/2GqbOdzhKD6Fkdwhoy9ASIrOWr/zodcSpQh72JOkEn6NWyjmnPDjNSqaGN4KnpKzhXw==}
    engines: {node: ^10.13.0 || ^12.13.0 || ^14.15.0 || >=15.0.0}
    peerDependencies:
      '@babel/core': ^7.0.0
    dependencies:
      '@babel/core': 7.15.0
      babel-plugin-jest-hoist: 27.0.6
      babel-preset-current-node-syntax: 1.0.1_@babel+core@7.15.0
    dev: true

  /balanced-match/1.0.2:
    resolution: {integrity: sha512-3oSeUO0TMV67hN1AmbXsK4yaqU7tjiHlbxRDZOpH0KW9+CeX4bRAaX0Anxt0tx2MrpRpWwQaPwIlISEJhYU5Pw==}

  /base64-js/1.5.1:
    resolution: {integrity: sha512-AKpaYlHn8t4SVbOHCy+b5+KKgvR4vrsD8vbvrbiQJps7fKDTkjkDry6ji0rUJjC0kzbNePLwzxq8iypo41qeWA==}

  /batching-toposort/1.2.0:
    resolution: {integrity: sha512-HDf0OOv00dqYGm+M5tJ121RTzX0sK9fxzBMKXYsuQrY0pKSOJjc5qa0DUtzvCGkgIVf1YON2G1e/MHEdHXVaRQ==}
    engines: {node: '>=8.0.0'}
    dev: true

  /bcrypt-pbkdf/1.0.2:
    resolution: {integrity: sha1-pDAdOJtqQ/m2f/PKEaP2Y342Dp4=}
    dependencies:
      tweetnacl: 0.14.5
    dev: true
    optional: true

  /benchmark/2.1.4:
    resolution: {integrity: sha1-CfPeMckWQl1JjMLuVloOvzwqVik=}
    dependencies:
      lodash: 4.17.21
      platform: 1.3.6
    dev: true

  /bindings/1.5.0:
    resolution: {integrity: sha512-p2q/t/mhvuOj/UeLlV6566GD/guowlr0hHxClI0W9m7MWYkL1F0hLo+0Aexs9HSPCtR1SXQ0TD3MMKrXZajbiQ==}
    dependencies:
      file-uri-to-path: 1.0.0
    dev: true

  /bl/4.1.0:
    resolution: {integrity: sha512-1W07cM9gS6DcLperZfFSj+bWLtaPGSOHWhPiGzXmvVJbRLdG82sH/Kn8EtW1VqWVA54AKf2h5k5BbnIbwF3h6w==}
    dependencies:
      buffer: 5.7.1
      inherits: 2.0.4
      readable-stream: 3.6.0

  /bl/5.0.0:
    resolution: {integrity: sha512-8vxFNZ0pflFfi0WXA3WQXlj6CaMEwsmh63I1CNp0q+wWv8sD0ARx1KovSQd0l2GkwrMIOyedq0EF1FxI+RCZLQ==}
    dependencies:
      buffer: 6.0.3
      inherits: 2.0.4
      readable-stream: 3.6.0
    dev: true

  /block-stream/0.0.9:
    resolution: {integrity: sha1-E+v+d4oDIFz+A3UUgeu0szAMEmo=}
    engines: {node: 0.4 || >=0.5.8}
    dependencies:
      inherits: 2.0.4
    dev: true
    optional: true

  /body-parser/1.19.0:
    resolution: {integrity: sha512-dhEPs72UPbDnAQJ9ZKMNTP6ptJaionhP5cBb541nXPlW60Jepo9RV/a4fX4XWW9CuFNK22krhrj1+rgzifNCsw==}
    engines: {node: '>= 0.8'}
    dependencies:
      bytes: 3.1.0
      content-type: 1.0.4
      debug: 2.6.9
      depd: 1.1.2
      http-errors: 1.7.2
      iconv-lite: 0.4.24
      on-finished: 2.3.0
      qs: 6.7.0
      raw-body: 2.4.0
      type-is: 1.6.18
    dev: true

  /brace-expansion/1.1.11:
    resolution: {integrity: sha512-iCuPHDFgrHX7H2vEI/5xpz07zSHB00TpugqhmYtVmMO6518mCuRMoOYFldEBl0g187ufozdaHgWKcYFb61qGiA==}
    dependencies:
      balanced-match: 1.0.2
      concat-map: 0.0.1

  /braces/3.0.2:
    resolution: {integrity: sha512-b8um+L1RzM3WDSzvhm6gIz1yfTbBt6YTlcEKAvsmqCZZFw46z626lVj9j1yEPW33H5H+lBQpZMP1k8l+78Ha0A==}
    engines: {node: '>=8'}
    dependencies:
      fill-range: 7.0.1

  /browser-process-hrtime/1.0.0:
    resolution: {integrity: sha512-9o5UecI3GhkpM6DrXr69PblIuWxPKk9Y0jHBRhdocZ2y7YECBFCsHm79Pr3OyR2AvjhDkabFJaDJMYRazHgsow==}
    dev: true

  /browserslist/4.16.8:
    resolution: {integrity: sha512-sc2m9ohR/49sWEbPj14ZSSZqp+kbi16aLao42Hmn3Z8FpjuMaq2xCA2l4zl9ITfyzvnvyE0hcg62YkIGKxgaNQ==}
    engines: {node: ^6 || ^7 || ^8 || ^9 || ^10 || ^11 || ^12 || >=13.7}
    hasBin: true
    dependencies:
      caniuse-lite: 1.0.30001251
      colorette: 1.3.0
      electron-to-chromium: 1.3.817
      escalade: 3.1.1
      node-releases: 1.1.75
    dev: true

  /bs-logger/0.2.6:
    resolution: {integrity: sha512-pd8DCoxmbgc7hyPKOvxtqNcjYoOsABPQdcCUjGp3d42VR2CX1ORhk2A87oqqu5R1kk+76nsxZupkmyd+MVtCog==}
    engines: {node: '>= 6'}
    dependencies:
      fast-json-stable-stringify: 2.1.0
    dev: true

  /bser/2.1.1:
    resolution: {integrity: sha512-gQxTNE/GAfIIrmHLUE3oJyp5FO6HRBfhjnw4/wMmA63ZGDJnWBmgY/lyQBpnDUkGmAhbSe39tx2d/iTOAfglwQ==}
    dependencies:
      node-int64: 0.4.0
    dev: true

  /buffer-crc32/0.2.13:
    resolution: {integrity: sha1-DTM+PwDqxQqhRUq9MO+MKl2ackI=}

  /buffer-equal-constant-time/1.0.1:
    resolution: {integrity: sha1-+OcRMvf/5uAaXJaXpMbz5I1cyBk=}
    dev: true

  /buffer-from/1.1.2:
    resolution: {integrity: sha512-E+XQCRwSbaaiChtv6k6Dwgc+bx+Bs6vuKJHHl5kox/BaKbhiXzqQOwK4cO22yElGp2OCmjwVhT3HmxgyPGnJfQ==}
    dev: true

  /buffer-writer/2.0.0:
    resolution: {integrity: sha512-a7ZpuTZU1TRtnwyCNW3I5dc0wWNC3VR9S++Ewyk2HHZdrO3CQJqSpd+95Us590V6AL7JqUAH2IwZ/398PmNFgw==}
    engines: {node: '>=4'}
    dev: true

  /buffer/5.7.1:
    resolution: {integrity: sha512-EHcyIPBQ4BSGlvjB16k5KgAJ27CIsHY/2JBmCRReo48y9rQ3MaUzWX3KVlBa4U7MyX02HdVj0K7C3WaB3ju7FQ==}
    dependencies:
      base64-js: 1.5.1
      ieee754: 1.2.1

  /buffer/6.0.3:
    resolution: {integrity: sha512-FTiCpNxtwiZZHEZbcbTIcZjERVICn9yq/pDFkTl95/AxzD1naBctN7YO68riM/gLSDY7sdrMby8hofADYuuqOA==}
    dependencies:
      base64-js: 1.5.1
      ieee754: 1.2.1
    dev: true

  /bytes/3.1.0:
    resolution: {integrity: sha512-zauLjrfCG+xvoyaqLoV8bLVXXNGC4JqlxFCutSDWA6fJrTo2ZuvLYTqZ7aHBLZSMOopbzwv8f+wZcVzfVTI2Dg==}
    engines: {node: '>= 0.8'}
    dev: true

  /call-bind/1.0.2:
    resolution: {integrity: sha512-7O+FbCihrB5WGbFYesctwmTKae6rOiIzmz1icreWJ+0aA7LJfuqhEso2T9ncpcFtzMQtzXf2QGGueWJGTYsqrA==}
    dependencies:
      function-bind: 1.1.1
      get-intrinsic: 1.1.1
    dev: true

  /callsites/3.1.0:
    resolution: {integrity: sha512-P8BjAsXvZS+VIDUI11hHCQEv74YT67YUi5JJFNWIqL235sBmjX4+qx9Muvls5ivyNENctx46xQLQ3aTuE7ssaQ==}
    engines: {node: '>=6'}
    dev: true

  /camelcase-keys/6.2.2:
    resolution: {integrity: sha512-YrwaA0vEKazPBkn0ipTiMpSajYDSe+KjQfrjhcBMxJt/znbvlHd8Pw/Vamaz5EB4Wfhs3SUR3Z9mwRu/P3s3Yg==}
    engines: {node: '>=8'}
    dependencies:
      camelcase: 5.3.1
      map-obj: 4.2.1
      quick-lru: 4.0.1
    dev: true

  /camelcase/5.3.1:
    resolution: {integrity: sha512-L28STB170nwWS63UjtlEOE3dldQApaJXZkOI1uMFfzf3rRuPegHaHesyee+YxQ+W6SvRDQV6UrdOdRiR153wJg==}
    engines: {node: '>=6'}
    dev: true

  /camelcase/6.2.0:
    resolution: {integrity: sha512-c7wVvbw3f37nuobQNtgsgG9POC9qMbNuMQmTCqZv23b6MIz0fcYpBiOlv9gEN/hdLdnZTDQhg6e9Dq5M1vKvfg==}
    engines: {node: '>=10'}
    dev: true

  /caniuse-lite/1.0.30001251:
    resolution: {integrity: sha512-HOe1r+9VkU4TFmnU70z+r7OLmtR+/chB1rdcJUeQlAinjEeb0cKL20tlAtOagNZhbrtLnCvV19B4FmF1rgzl6A==}
    dev: true

  /caseless/0.12.0:
    resolution: {integrity: sha1-G2gcIf+EAzyCZUMJBolCDRhxUdw=}
    dev: true
    optional: true

  /chalk/2.4.2:
    resolution: {integrity: sha512-Mti+f9lpJNcwF4tWV8/OrTTtF1gZi+f8FqlyAdouralcFWFQWF2+NgCHShjkCb+IFBLq9buZwE1xckQU4peSuQ==}
    engines: {node: '>=4'}
    dependencies:
      ansi-styles: 3.2.1
      escape-string-regexp: 1.0.5
      supports-color: 5.5.0

  /chalk/4.1.2:
    resolution: {integrity: sha512-oKnbhFyRIXpUuez8iBMmyEa4nbj4IOQyuhc/wy9kY7/WVPcwIO9VA668Pu8RkO7+0G76SLROeyw9CpQ061i4mA==}
    engines: {node: '>=10'}
    dependencies:
      ansi-styles: 4.3.0
      supports-color: 7.2.0

  /char-regex/1.0.2:
    resolution: {integrity: sha512-kWWXztvZ5SBQV+eRgKFeh8q5sLuZY2+8WUIzlxWVTg+oGwY14qylx1KbKzHd8P6ZYkAg0xyIDU9JMHhyJMZ1jw==}
    engines: {node: '>=10'}
    dev: true

  /checkpoint-client/1.1.20:
    resolution: {integrity: sha512-AHDELBFMXBV9Rzp4JaN0JR03YQomZpaaVFDjgH7Ue4CcPuzNV2dZ94ZORJ9OoQsASYca/uR7UNGXmeNuWHc+IQ==}
    dependencies:
      ci-info: 3.1.1
      env-paths: 2.2.1
      fast-write-atomic: 0.2.1
      make-dir: 3.1.0
      ms: 2.1.3
      node-fetch: 2.6.1
      uuid: 8.3.2

  /chownr/1.1.4:
    resolution: {integrity: sha512-jJ0bqzaylmJtVnNgzTeSOs8DPavpbYgEr/b0YL8/2GO3xJEhInFmhKMUnEJQjZumK7KXGFhUy89PrsJWlakBVg==}
    dev: true

  /chownr/2.0.0:
    resolution: {integrity: sha512-bIomtDF5KGpdogkLd9VspvFzk9KfpyyGlS8YFVZl7TGPBHL5snIOnxeshwVgPteQ9b4Eydl+pVbIyE1DcvCWgQ==}
    engines: {node: '>=10'}

  /ci-info/3.1.1:
    resolution: {integrity: sha512-kdRWLBIJwdsYJWYJFtAFFYxybguqeF91qpZaggjG5Nf8QKdizFG2hjqvaTXbxFIcYbSaD74KpAXv6BSm17DHEQ==}

  /ci-info/3.2.0:
    resolution: {integrity: sha512-dVqRX7fLUm8J6FgHJ418XuIgDLZDkYcDFTeL6TA2gt5WlIZUQrrH6EZrNClwT/H0FateUsZkGIOPRrLbP+PR9A==}

  /cjs-module-lexer/1.2.2:
    resolution: {integrity: sha512-cOU9usZw8/dXIXKtwa8pM0OTJQuJkxMN6w30csNRUerHfeQ5R6U3kkU/FtJeIf3M202OHfY2U8ccInBG7/xogA==}
    dev: true

  /clean-stack/2.2.0:
    resolution: {integrity: sha512-4diC9HaTE+KRAMWhDhrGOECgWZxoevMc5TlkObMqNSsVU62PYzXZ/SMTjzyGAFF1YusgxGcSWTEXBhp0CPwQ1A==}
    engines: {node: '>=6'}

  /cli-cursor/3.1.0:
    resolution: {integrity: sha512-I/zHAwsKf9FqGoXM4WWRACob9+SNukZTd94DWF57E4toouRulbCxcUh6RKUEOQlYTHJnzkPMySvPNaaSLNfLZw==}
    engines: {node: '>=8'}
    dependencies:
      restore-cursor: 3.1.0

  /cli-truncate/2.1.0:
    resolution: {integrity: sha512-n8fOixwDD6b/ObinzTrp1ZKFzbgvKZvuz/TvejnLn1aQfC6r52XEx85FmuC+3HI+JM7coBRXUvNqEU2PHVrHpg==}
    engines: {node: '>=8'}
    dependencies:
      slice-ansi: 3.0.0
      string-width: 4.2.2

  /cliui/7.0.4:
    resolution: {integrity: sha512-OcRE68cOsVMXp1Yvonl/fzkQOyjLSu/8bhPDfQt0e0/Eb283TKP20Fs2MqoPsr9SwA595rRCA+QMzYc9nBP+JQ==}
    dependencies:
      string-width: 4.2.2
      strip-ansi: 6.0.0
      wrap-ansi: 7.0.0
    dev: true

  /co/4.6.0:
    resolution: {integrity: sha1-bqa989hTrlTMuOR7+gvz+QMfsYQ=}
    engines: {iojs: '>= 1.0.0', node: '>= 0.12.0'}
    dev: true

  /code-point-at/1.1.0:
    resolution: {integrity: sha1-DQcLTQQ6W+ozovGkDi7bPZpMz3c=}
    engines: {node: '>=0.10.0'}
    dev: true

  /collect-v8-coverage/1.0.1:
    resolution: {integrity: sha512-iBPtljfCNcTKNAto0KEtDfZ3qzjJvqE3aTGZsbhjSBlorqpXJlaWWtPO35D+ZImoC3KWejX64o+yPGxhWSTzfg==}
    dev: true

  /color-convert/1.9.3:
    resolution: {integrity: sha512-QfAUtd+vFdAtFQcC8CCyYt1fYWxSqAiK2cSD6zDB8N3cpsEBAvRxp9zOGg6G/SHHJYAT88/az/IuDGALsNVbGg==}
    dependencies:
      color-name: 1.1.3

  /color-convert/2.0.1:
    resolution: {integrity: sha512-RRECPsj7iu/xb5oKYcsFHSppFNnsj/52OVTRKb4zP5onXwVF3zVmmToNcOfGC+CRDpfK/U584fMg38ZHCaElKQ==}
    engines: {node: '>=7.0.0'}
    dependencies:
      color-name: 1.1.4

  /color-name/1.1.3:
    resolution: {integrity: sha1-p9BVi9icQveV3UIyj3QIMcpTvCU=}

  /color-name/1.1.4:
    resolution: {integrity: sha512-dOy+3AuW3a2wNbZHIuMZpTcgjGuLU/uBL/ubcZF9OXbDo8ff4O8yVp5Bf0efS8uEoYo5q4Fx7dY9OgQGXgAsQA==}

  /colorette/1.3.0:
    resolution: {integrity: sha512-ecORCqbSFP7Wm8Y6lyqMJjexBQqXSF7SSeaTyGGphogUjBlFP9m9o08wy86HL2uB7fMTxtOUzLMk7ogKcxMg1w==}
    dev: true

  /combined-stream/1.0.8:
    resolution: {integrity: sha512-FQN4MRfuJeHf7cBbBMJFXhKSDq+2kAArBlmRBvcvFE5BB1HZKXtSFASDhdlz9zOYwxh8lDdnvmMOe/+5cdoEdg==}
    engines: {node: '>= 0.8'}
    dependencies:
      delayed-stream: 1.0.0
    dev: true

  /commander/2.20.3:
    resolution: {integrity: sha512-GpVkmM8vF2vQUkj2LvZmD35JxeJOLCwJ9cUkugyk2nuhbv3+mJvpLYYt+0+USMxE+oj+ey/lJEnhZw75x/OMcQ==}

  /commander/7.2.0:
    resolution: {integrity: sha512-QrWXB+ZQSVPmIWIhtEO9H+gwHaMGYiF5ChvoJ+K9ZGHG/sVsa6yiesAD1GC/x46sET00Xlwo1u49RVVVzvcSkw==}
    engines: {node: '>= 10'}
    dev: true

  /commondir/1.0.1:
    resolution: {integrity: sha1-3dgA2gxmEnOTzKWVDqloo6rxJTs=}

  /compress-commons/3.0.0:
    resolution: {integrity: sha512-FyDqr8TKX5/X0qo+aVfaZ+PVmNJHJeckFBlq8jZGSJOgnynhfifoyl24qaqdUdDIBe0EVTHByN6NAkqYvE/2Xg==}
    engines: {node: '>= 8'}
    dependencies:
      buffer-crc32: 0.2.13
      crc32-stream: 3.0.1
      normalize-path: 3.0.0
      readable-stream: 2.3.7

  /concat-map/0.0.1:
    resolution: {integrity: sha1-2Klr13/Wjfd5OnMDajug1UBdR3s=}

  /console-control-strings/1.1.0:
    resolution: {integrity: sha1-PXz0Rk22RG6mRL9LOVB/mFEAjo4=}
    dev: true

  /content-disposition/0.5.3:
    resolution: {integrity: sha512-ExO0774ikEObIAEV9kDo50o+79VCUdEB6n6lzKgGwupcVeRlhrj3qGAfwq8G6uBJjkqLrhT0qEYFcWng8z1z0g==}
    engines: {node: '>= 0.6'}
    dependencies:
      safe-buffer: 5.1.2
    dev: true

  /content-type/1.0.4:
    resolution: {integrity: sha512-hIP3EEPs8tB9AT1L+NUqtwOAps4mk2Zob89MWXMHjHWg9milF/j4osnnQLXBCBFBk/tvIG/tUc9mOUJiPBhPXA==}
    engines: {node: '>= 0.6'}
    dev: true

  /convert-source-map/1.8.0:
    resolution: {integrity: sha512-+OQdjP49zViI/6i7nIJpA8rAl4sV/JdPfU9nZs3VqOwGIgizICvuN2ru6fMd+4llL0tar18UYJXfZ/TWtmhUjA==}
    dependencies:
      safe-buffer: 5.1.2
    dev: true

  /cookie-signature/1.0.6:
    resolution: {integrity: sha1-4wOogrNCzD7oylE6eZmXNNqzriw=}
    dev: true

  /cookie/0.4.0:
    resolution: {integrity: sha512-+Hp8fLp57wnUSt0tY0tHEXh4voZRDnoIrZPqlo3DPiI4y9lwg/jqx+1Om94/W6ZaPDOUbnjOt/99w66zk+l1Xg==}
    engines: {node: '>= 0.6'}
    dev: true

  /cookie/0.4.1:
    resolution: {integrity: sha512-ZwrFkGJxUR3EIoXtO+yVE69Eb7KlixbaeAWfBQB9vVsNn/o+Yw69gBWSSDK825hQNdN+wF8zELf3dFNl/kxkUA==}
    engines: {node: '>= 0.6'}
    dev: true

  /core-util-is/1.0.2:
    resolution: {integrity: sha1-tf1UIgqivFq1eqtxQMlAdUUDwac=}

  /cors/2.8.5:
    resolution: {integrity: sha512-KIHbLJqu73RGr/hnbrO9uBeixNGuvSQjul/jdFvS/KFSIH1hWVd1ng7zOHx+YrEfInLG7q4n6GHQ9cDtxv/P6g==}
    engines: {node: '>= 0.10'}
    dependencies:
      object-assign: 4.1.1
      vary: 1.1.2
    dev: true

  /cosmiconfig/7.0.1:
    resolution: {integrity: sha512-a1YWNUV2HwGimB7dU2s1wUMurNKjpx60HxBB6xUM8Re+2s1g1IIfJvFR0/iCF+XHdE0GMTKTuLR32UQff4TEyQ==}
    engines: {node: '>=10'}
    dependencies:
      '@types/parse-json': 4.0.0
      import-fresh: 3.3.0
      parse-json: 5.2.0
      path-type: 4.0.0
      yaml: 1.10.2
    dev: true

  /crc/3.8.0:
    resolution: {integrity: sha512-iX3mfgcTMIq3ZKLIsVFAbv7+Mc10kxabAGQb8HvjA1o3T1PIYprbakQ65d3I+2HGHt6nSKkM9PYjgoJO2KcFBQ==}
    dependencies:
      buffer: 5.7.1

  /crc32-stream/3.0.1:
    resolution: {integrity: sha512-mctvpXlbzsvK+6z8kJwSJ5crm7yBwrQMTybJzMw1O4lLGJqjlDCXY2Zw7KheiA6XBEcBmfLx1D88mjRGVJtY9w==}
    engines: {node: '>= 6.9.0'}
    dependencies:
      crc: 3.8.0
      readable-stream: 3.6.0

  /create-require/1.1.1:
    resolution: {integrity: sha512-dcKFX3jn0MpIaXjisoRvexIJVEKzaq7z2rZKxf+MSr9TkdmHmsU4m2lcLojrj/FHl8mk5VxMmYA+ftRkP/3oKQ==}
    dev: true

  /cross-spawn/7.0.3:
    resolution: {integrity: sha512-iRDPJKUPVEND7dHPO8rkbOnPpyDygcDFtWjpeWNCgy8WP2rXcxXL8TskReQl6OrB2G7+UJrags1q15Fudc7G6w==}
    engines: {node: '>= 8'}
    dependencies:
      path-key: 3.1.1
      shebang-command: 2.0.0
      which: 2.0.2

  /crypto-random-string/2.0.0:
    resolution: {integrity: sha512-v1plID3y9r/lPhviJ1wrXpLeyUIGAZ2SHNYTEapm7/8A9nLPoyvVp3RK/EPFqn5kEznyWgYZNsRtYYIWbuG8KA==}
    engines: {node: '>=8'}

  /cssom/0.3.8:
    resolution: {integrity: sha512-b0tGHbfegbhPJpxpiBPU2sCkigAqtM9O121le6bbOlgyV+NyGyCmVfJ6QW9eRjz8CpNfWEOYBIMIGRYkLwsIYg==}
    dev: true

  /cssom/0.4.4:
    resolution: {integrity: sha512-p3pvU7r1MyyqbTk+WbNJIgJjG2VmTIaB10rI93LzVPrmDJKkzKYMtxxyAvQXR/NS6otuzveI7+7BBq3SjBS2mw==}
    dev: true

  /cssstyle/2.3.0:
    resolution: {integrity: sha512-AZL67abkUzIuvcHqk7c09cezpGNcxUxU4Ioi/05xHk4DQeTkWmGYftIE6ctU6AEt+Gn4n1lDStOtj7FKycP71A==}
    engines: {node: '>=8'}
    dependencies:
      cssom: 0.3.8
    dev: true

  /dashdash/1.14.1:
    resolution: {integrity: sha1-hTz6D3y+L+1d4gMmuN1YEDX24vA=}
    engines: {node: '>=0.10'}
    dependencies:
      assert-plus: 1.0.0
    dev: true
    optional: true

  /data-urls/2.0.0:
    resolution: {integrity: sha512-X5eWTSXO/BJmpdIKCRuKUgSCgAN0OwliVK3yPKbwIWU1Tdw5BRajxlzMidvh+gwko9AfQ9zIj52pzF91Q3YAvQ==}
    engines: {node: '>=10'}
    dependencies:
      abab: 2.0.5
      whatwg-mimetype: 2.3.0
      whatwg-url: 8.7.0
    dev: true

  /date-utils/1.2.21:
    resolution: {integrity: sha1-YfsWzcEnSzyayq/+n8ad+HIKK2Q=}
    engines: {node: '>0.4.0'}
    dev: true

  /debug/2.6.9:
    resolution: {integrity: sha512-bC7ElrdJaJnPbAP+1EotYvqZsb3ecl5wi6Bfi6BJTUcNowp6cvspg0jXznRTKDjm/E7AdgFBVeAPVMNcKGsHMA==}
    dependencies:
      ms: 2.0.0
    dev: true

  /debug/3.2.7:
    resolution: {integrity: sha512-CFjzYYAi4ThfiQvizrFQevTTXHtnCqWfe7x1AhgEscTz6ZbLbfoLRLPugTQyBth6f8ZERVUSyWHFD/7Wu4t1XQ==}
    dependencies:
      ms: 2.1.3
    dev: true

  /debug/4.3.1:
    resolution: {integrity: sha512-doEwdvm4PCeK4K3RQN2ZC2BYUBaxwLARCqZmMjtF8a51J2Rb0xpVloFRnCODwqjpwnAoao4pelN8l3RJdv3gRQ==}
    engines: {node: '>=6.0'}
    peerDependencies:
      supports-color: '*'
    peerDependenciesMeta:
      supports-color:
        optional: true
    dependencies:
      ms: 2.1.2
    dev: true

  /debug/4.3.2:
    resolution: {integrity: sha512-mOp8wKcvj7XxC78zLgw/ZA+6TSgkoE2C/ienthhRD298T7UNwAg9diBpLRxC0mOezLl4B0xV7M0cCO6P/O0Xhw==}
    engines: {node: '>=6.0'}
    peerDependencies:
      supports-color: '*'
    peerDependenciesMeta:
      supports-color:
        optional: true
    dependencies:
      ms: 2.1.2

  /decamelize-keys/1.1.0:
    resolution: {integrity: sha1-0XGoeTMlKAfrPLYdwcFEXQeN8tk=}
    engines: {node: '>=0.10.0'}
    dependencies:
      decamelize: 1.2.0
      map-obj: 1.0.1
    dev: true

  /decamelize/1.2.0:
    resolution: {integrity: sha1-9lNNFRSCabIDUue+4m9QH5oZEpA=}
    engines: {node: '>=0.10.0'}
    dev: true

  /decimal.js/10.3.1:
    resolution: {integrity: sha512-V0pfhfr8suzyPGOx3nmq4aHqabehUZn6Ch9kyFpV79TGDTWFmHqUqXdabR7QHqxzrYolF4+tVmJhUG4OURg5dQ==}
    dev: true

  /decompress-response/4.2.1:
    resolution: {integrity: sha512-jOSne2qbyE+/r8G1VU+G/82LBs2Fs4LAsTiLSHOCOMZQl2OKZ6i8i4IyHemTe+/yIXOtTcRQMzPcgyhoFlqPkw==}
    engines: {node: '>=8'}
    dependencies:
      mimic-response: 2.1.0
    dev: true
    optional: true

  /dedent/0.7.0:
    resolution: {integrity: sha1-JJXduvbrh0q7Dhvp3yLS5aVEMmw=}
    dev: true

  /deep-extend/0.6.0:
    resolution: {integrity: sha512-LOHxIOaPYdHlJRtCQfDIVZtfw/ufM8+rVj649RIHzcm/vGwQRXFt6OPqIFWsm2XEMrNIEtWR64sY1LEKD2vAOA==}
    engines: {node: '>=4.0.0'}
    dev: true

  /deep-is/0.1.3:
    resolution: {integrity: sha1-s2nW+128E+7PUk+RsHD+7cNXzzQ=}
    dev: true

  /deepmerge/4.2.2:
    resolution: {integrity: sha512-FJ3UgI4gIl+PHZm53knsuSFpE+nESMr7M4v9QcgB7S63Kj/6WqMiFQJpBBYz1Pt+66bZpP3Q7Lye0Oo9MPKEdg==}
    engines: {node: '>=0.10.0'}
    dev: true

  /del/6.0.0:
    resolution: {integrity: sha512-1shh9DQ23L16oXSZKB2JxpL7iMy2E0S9d517ptA1P8iw0alkPtQcrKH7ru31rYtKwF499HkTu+DRzq3TCKDFRQ==}
    engines: {node: '>=10'}
    dependencies:
      globby: 11.0.4
      graceful-fs: 4.2.8
      is-glob: 4.0.1
      is-path-cwd: 2.2.0
      is-path-inside: 3.0.3
      p-map: 4.0.0
      rimraf: 3.0.2
      slash: 3.0.0

  /delayed-stream/1.0.0:
    resolution: {integrity: sha1-3zrhmayt+31ECqrgsp4icrJOxhk=}
    engines: {node: '>=0.4.0'}
    dev: true

  /delegates/1.0.0:
    resolution: {integrity: sha1-hMbhWbgZBP3KWaDvRM2HDTElD5o=}
    dev: true

  /denque/1.5.1:
    resolution: {integrity: sha512-XwE+iZ4D6ZUB7mfYRMb5wByE8L74HCn30FBN7sWnXksWc1LO1bPDl67pBR9o/kC4z/xSNAwkMYcGgqDV3BE3Hw==}
    engines: {node: '>=0.10'}
    dev: true

  /depd/1.1.2:
    resolution: {integrity: sha1-m81S4UwJd2PnSbJ0xDRu0uVgtak=}
    engines: {node: '>= 0.6'}
    dev: true

  /depd/2.0.0:
    resolution: {integrity: sha512-g7nH6P6dyDioJogAAGprGpCtVImJhpPk/roCzdb3fIh61/s/nPsfR6onyMwkCAR/OlC3yBC0lESvUoQEAssIrw==}
    engines: {node: '>= 0.8'}
    dev: true

  /destroy/1.0.4:
    resolution: {integrity: sha1-l4hXRCxEdJ5CBmE+N5RiBYJqvYA=}
    dev: true

  /detect-libc/1.0.3:
    resolution: {integrity: sha1-+hN8S9aY7fVc1c0CrFWfkaTEups=}
    engines: {node: '>=0.10'}
    hasBin: true
    dev: true

  /detect-newline/3.1.0:
    resolution: {integrity: sha512-TLz+x/vEXm/Y7P7wn1EJFNLxYpUD4TgMosxY6fAVJUnJMbupHBOncxyWUG9OpTaH9EBD7uFI5LfEgmMOc54DsA==}
    engines: {node: '>=8'}
    dev: true

  /diff-sequences/27.0.6:
    resolution: {integrity: sha512-ag6wfpBFyNXZ0p8pcuIDS//D8H062ZQJ3fzYxjpmeKjnz8W4pekL3AI8VohmyZmsWW2PWaHgjsmqR6L13101VQ==}
    engines: {node: ^10.13.0 || ^12.13.0 || ^14.15.0 || >=15.0.0}
    dev: true

  /diff/4.0.2:
    resolution: {integrity: sha512-58lmxKSA4BNyLz+HHMUzlOEpg09FV+ev6ZMe3vJihgdxzgcwZ8VoEEPmALCZG9LmqfVoNMMKpttIYTVG6uDY7A==}
    engines: {node: '>=0.3.1'}
    dev: true

  /dir-glob/3.0.1:
    resolution: {integrity: sha512-WkrWp9GR4KXfKGYzOLmTuGVi1UWFfws377n9cc55/tb6DuqyF6pcQ5AbiHEshaDpY9v6oaSr2XCDidGmMwdzIA==}
    engines: {node: '>=8'}
    dependencies:
      path-type: 4.0.0

  /doctrine/3.0.0:
    resolution: {integrity: sha512-yS+Q5i3hBf7GBkd4KG8a7eBNNWNGLTaEwwYWUijIYM7zrlYDM0BFXHjjPWlWZ1Rg7UaddZeIDmi9jF3HmqiQ2w==}
    engines: {node: '>=6.0.0'}
    dependencies:
      esutils: 2.0.3
    dev: true

  /domexception/2.0.1:
    resolution: {integrity: sha512-yxJ2mFy/sibVQlu5qHjOkf9J3K6zgmCxgJ94u2EdvDOV09H+32LtRswEcUsmUWN72pVLOEnTSRaIVVzVQgS0dg==}
    engines: {node: '>=8'}
    dependencies:
      webidl-conversions: 5.0.0
    dev: true

  /dotenv/10.0.0:
    resolution: {integrity: sha512-rlBi9d8jpv9Sf1klPjNfFAuWDjKLwTIJJ/VxtoTwIR6hnZxcEOQCZg2oIL3MWBYw5GpUDKOEnND7LXTbIpQ03Q==}
    engines: {node: '>=10'}

  /ecc-jsbn/0.1.2:
    resolution: {integrity: sha1-OoOpBOVDUyh4dMVkt1SThoSamMk=}
    dependencies:
      jsbn: 0.1.1
      safer-buffer: 2.1.2
    dev: true
    optional: true

  /ecdsa-sig-formatter/1.0.11:
    resolution: {integrity: sha512-nagl3RYrbNv6kQkeJIpt6NJZy8twLB/2vtz6yN9Z4vRKHN4/QZJIEbqohALSgwKdnksuY3k5Addp5lg8sVoVcQ==}
    dependencies:
      safe-buffer: 5.2.1
    dev: true

  /ee-first/1.1.1:
    resolution: {integrity: sha1-WQxhFWsK4vTwJVcyoViyZrxWsh0=}
    dev: true

  /electron-to-chromium/1.3.817:
    resolution: {integrity: sha512-Vw0Faepf2Id9Kf2e97M/c99qf168xg86JLKDxivvlpBQ9KDtjSeX0v+TiuSE25PqeQfTz+NJs375b64ca3XOIQ==}
    dev: true

  /emittery/0.8.1:
    resolution: {integrity: sha512-uDfvUjVrfGJJhymx/kz6prltenw1u7WrCg1oa94zYY8xxVpLLUu045LAT0dhDZdXG58/EpPL/5kA180fQ/qudg==}
    engines: {node: '>=10'}
    dev: true

  /emoji-regex/8.0.0:
    resolution: {integrity: sha512-MSjYzcWNOA0ewAHpz0MxpYFvwg6yjy1NG3xteoqz644VCo/RPgnr1/GGt+ic3iJTzQ8Eu3TdM14SawnVUmGE6A==}

  /encodeurl/1.0.2:
    resolution: {integrity: sha1-rT/0yG7C0CkyL1oCw6mmBslbP1k=}
    engines: {node: '>= 0.8'}
    dev: true

  /end-of-stream/1.4.4:
    resolution: {integrity: sha512-+uw1inIHVPQoaVuHzRyXd21icM+cnt4CzD5rW+NC1wjOUSTOs+Te7FOv7AhN7vS9x/oIyhLP5PR1H+phQAHu5Q==}
    dependencies:
      once: 1.4.0

  /enquirer/2.3.6:
    resolution: {integrity: sha512-yjNnPr315/FjS4zIsUxYguYUPP2e1NK4d7E7ZOLiyYCcbFBiTMyID+2wvm2w6+pZ/odMA7cRkjhsPbltwBOrLg==}
    engines: {node: '>=8.6'}
    dependencies:
      ansi-colors: 4.1.1
    dev: true

  /env-paths/2.2.1:
    resolution: {integrity: sha512-+h1lkLKhZMTYjog1VEpJNG7NZJWcuc2DDk/qsqSTRRCOXiLjeQ1d1/udrUGhqMxUgAlwKNZ0cf2uqan5GLuS2A==}
    engines: {node: '>=6'}

  /error-ex/1.3.2:
    resolution: {integrity: sha512-7dFHNmqeFSEt2ZBsCriorKnn3Z2pj+fd9kmI6QoWw4//DL+icEBfc0U7qJCisqrTsKTjw4fNFy2pW9OqStD84g==}
    dependencies:
      is-arrayish: 0.2.1

  /esbuild/0.12.16:
    resolution: {integrity: sha512-XqI9cXP2bmQ6MREIqrYBb13KfYFSERsV1+e5jSVWps8dNlLZK+hln7d0mznzDIpfISsg/AgQW0DW3kSInXWhrg==}
    hasBin: true
    requiresBuild: true
    dev: true

  /esbuild/0.12.17:
    resolution: {integrity: sha512-GshKJyVYUnlSXIZj/NheC2O0Kblh42CS7P1wJyTbbIHevTG4jYMS9NNw8EOd8dDWD0dzydYHS01MpZoUcQXB4g==}
    hasBin: true
    requiresBuild: true
    dev: true

  /esbuild/0.8.53:
    resolution: {integrity: sha512-GIaYGdMukH58hu+lf07XWAeESBYFAsz8fXnrylHDCbBXKOSNtFmoYA8PhSeSF+3/qzeJ0VjzV9AkLURo5yfu3g==}
    hasBin: true
    requiresBuild: true
    dev: true

  /escalade/3.1.1:
    resolution: {integrity: sha512-k0er2gUkLf8O0zKJiAhmkTnJlTvINGv7ygDNPbeIsX/TJjGJZHuh9B2UxbsaEkmlEo9MfhrSzmhIlhRlI2GXnw==}
    engines: {node: '>=6'}
    dev: true

  /escape-html/1.0.3:
    resolution: {integrity: sha1-Aljq5NPQwJdN4cFpGI7wBR0dGYg=}
    dev: true

  /escape-string-regexp/1.0.5:
    resolution: {integrity: sha1-G2HAViGQqN/2rjuyzwIAyhMLhtQ=}
    engines: {node: '>=0.8.0'}

  /escape-string-regexp/2.0.0:
    resolution: {integrity: sha512-UpzcLCXolUWcNu5HtVMHYdXJjArjsF9C0aNnquZYY4uW/Vu0miy5YoWvbV345HauVvcAUnpRuhMMcqTcGOY2+w==}
    engines: {node: '>=8'}

  /escape-string-regexp/4.0.0:
    resolution: {integrity: sha512-TtpcNJ3XAzx3Gq8sWRzJaVajRs0uVxA2YAkdb1jm2YkPz4G6egUFAyA3n5vtEIZefPk5Wa4UXbKuS5fKkJWdgA==}
    engines: {node: '>=10'}

  /escodegen/2.0.0:
    resolution: {integrity: sha512-mmHKys/C8BFUGI+MAWNcSYoORYLMdPzjrknd2Vc+bUsjN5bXcr8EhrNB+UTqfL1y3I9c4fw2ihgtMPQLBRiQxw==}
    engines: {node: '>=6.0'}
    hasBin: true
    dependencies:
      esprima: 4.0.1
      estraverse: 5.2.0
      esutils: 2.0.3
      optionator: 0.8.3
    optionalDependencies:
      source-map: 0.6.1
    dev: true

  /eslint-config-prettier/8.3.0_eslint@7.32.0:
    resolution: {integrity: sha512-BgZuLUSeKzvlL/VUjx/Yb787VQ26RU3gGjA3iiFvdsp/2bMfVIWUVP7tjxtjS0e+HP409cPlPvNkQloz8C91ew==}
    hasBin: true
    peerDependencies:
      eslint: '>=7.0.0'
    dependencies:
      eslint: 7.32.0
    dev: true

  /eslint-formatter-pretty/4.1.0:
    resolution: {integrity: sha512-IsUTtGxF1hrH6lMWiSl1WbGaiP01eT6kzywdY1U+zLc0MP+nwEnUiS9UI8IaOTUhTeQJLlCEWIbXINBH4YJbBQ==}
    engines: {node: '>=10'}
    dependencies:
      '@types/eslint': 7.28.0
      ansi-escapes: 4.3.2
      chalk: 4.1.2
      eslint-rule-docs: 1.1.231
      log-symbols: 4.1.0
      plur: 4.0.0
      string-width: 4.2.2
      supports-hyperlinks: 2.2.0
    dev: true

  /eslint-plugin-eslint-comments/3.2.0_eslint@7.32.0:
    resolution: {integrity: sha512-0jkOl0hfojIHHmEHgmNdqv4fmh7300NdpA9FFpF7zaoLvB/QeXOGNLIo86oAveJFrfB1p05kC8hpEMHM8DwWVQ==}
    engines: {node: '>=6.5.0'}
    peerDependencies:
      eslint: '>=4.19.1'
    dependencies:
      escape-string-regexp: 1.0.5
      eslint: 7.32.0
      ignore: 5.1.8
    dev: true

  /eslint-plugin-jest/24.4.0_2ad72e29dce3c7f9f5b63c34ce24dd0c:
    resolution: {integrity: sha512-8qnt/hgtZ94E9dA6viqfViKBfkJwFHXgJmTWlMGDgunw1XJEGqm3eiPjDsTanM3/u/3Az82nyQM9GX7PM/QGmg==}
    engines: {node: '>=10'}
    peerDependencies:
      '@typescript-eslint/eslint-plugin': '>= 4'
      eslint: '>=5'
    peerDependenciesMeta:
      '@typescript-eslint/eslint-plugin':
        optional: true
    dependencies:
      '@typescript-eslint/eslint-plugin': 4.29.3_fd14c0002fbbfb85b8a0070d0dffb93d
      '@typescript-eslint/experimental-utils': 4.29.3_eslint@7.32.0+typescript@4.3.5
      eslint: 7.32.0
    transitivePeerDependencies:
      - supports-color
      - typescript
    dev: true

  /eslint-plugin-jest/24.4.0_80324fdcea7a89344953345da3522ce6:
    resolution: {integrity: sha512-8qnt/hgtZ94E9dA6viqfViKBfkJwFHXgJmTWlMGDgunw1XJEGqm3eiPjDsTanM3/u/3Az82nyQM9GX7PM/QGmg==}
    engines: {node: '>=10'}
    peerDependencies:
      '@typescript-eslint/eslint-plugin': '>= 4'
      eslint: '>=5'
    peerDependenciesMeta:
      '@typescript-eslint/eslint-plugin':
        optional: true
    dependencies:
      '@typescript-eslint/eslint-plugin': 4.31.0_a690ff3776b01e92cf0b93501bb5ae6a
      '@typescript-eslint/experimental-utils': 4.29.3_eslint@7.32.0+typescript@4.4.2
      eslint: 7.32.0
    transitivePeerDependencies:
      - supports-color
      - typescript
    dev: true

  /eslint-plugin-prettier/4.0.0_5a48a349ffec60f5257b5f148f5199c3:
    resolution: {integrity: sha512-98MqmCJ7vJodoQK359bqQWaxOE0CS8paAz/GgjaZLyex4TTk3g9HugoO89EqWCrFiOqn9EVvcoo7gZzONCWVwQ==}
    engines: {node: '>=6.0.0'}
    peerDependencies:
      eslint: '>=7.28.0'
      eslint-config-prettier: '*'
      prettier: '>=2.0.0'
    peerDependenciesMeta:
      eslint-config-prettier:
        optional: true
    dependencies:
      eslint: 7.32.0
      eslint-config-prettier: 8.3.0_eslint@7.32.0
      prettier: 2.3.2
      prettier-linter-helpers: 1.0.0
    dev: true

  /eslint-rule-docs/1.1.231:
    resolution: {integrity: sha512-egHz9A1WG7b8CS0x1P6P/Rj5FqZOjray/VjpJa14tMZalfRKvpE2ONJ3plCM7+PcinmU4tcmbPLv0VtwzSdLVA==}
    dev: true

  /eslint-scope/5.1.1:
    resolution: {integrity: sha512-2NxwbF/hZ0KpepYN0cNbo+FN6XoK7GaHlQhgx/hIZl6Va0bF45RQOOwhLIy8lQDbuCiadSLCBnH2CFYquit5bw==}
    engines: {node: '>=8.0.0'}
    dependencies:
      esrecurse: 4.3.0
      estraverse: 4.3.0
    dev: true

  /eslint-utils/2.1.0:
    resolution: {integrity: sha512-w94dQYoauyvlDc43XnGB8lU3Zt713vNChgt4EWwhXAP2XkBvndfxF0AgIqKOOasjPIPzj9JqgwkwbCYD0/V3Zg==}
    engines: {node: '>=6'}
    dependencies:
      eslint-visitor-keys: 1.3.0
    dev: true

  /eslint-utils/3.0.0_eslint@7.32.0:
    resolution: {integrity: sha512-uuQC43IGctw68pJA1RgbQS8/NP7rch6Cwd4j3ZBtgo4/8Flj4eGE7ZYSZRN3iq5pVUv6GPdW5Z1RFleo84uLDA==}
    engines: {node: ^10.0.0 || ^12.0.0 || >= 14.0.0}
    peerDependencies:
      eslint: '>=5'
    dependencies:
      eslint: 7.32.0
      eslint-visitor-keys: 2.1.0
    dev: true

  /eslint-visitor-keys/1.3.0:
    resolution: {integrity: sha512-6J72N8UNa462wa/KFODt/PJ3IU60SDpC3QXC1Hjc1BXXpfL2C9R5+AU7jhe0F6GREqVMh4Juu+NY7xn+6dipUQ==}
    engines: {node: '>=4'}
    dev: true

  /eslint-visitor-keys/2.1.0:
    resolution: {integrity: sha512-0rSmRBzXgDzIsD6mGdJgevzgezI534Cer5L/vyMX0kHzT/jiB43jRhd9YUlMGYLQy2zprNmoT8qasCGtY+QaKw==}
    engines: {node: '>=10'}
    dev: true

  /eslint/7.32.0:
    resolution: {integrity: sha512-VHZ8gX+EDfz+97jGcgyGCyRia/dPOd6Xh9yPv8Bl1+SoaIwD+a/vlrOmGRUyOYu7MwUhc7CxqeaDZU13S4+EpA==}
    engines: {node: ^10.12.0 || >=12.0.0}
    hasBin: true
    dependencies:
      '@babel/code-frame': 7.12.11
      '@eslint/eslintrc': 0.4.3
      '@humanwhocodes/config-array': 0.5.0
      ajv: 6.12.6
      chalk: 4.1.2
      cross-spawn: 7.0.3
      debug: 4.3.2
      doctrine: 3.0.0
      enquirer: 2.3.6
      escape-string-regexp: 4.0.0
      eslint-scope: 5.1.1
      eslint-utils: 2.1.0
      eslint-visitor-keys: 2.1.0
      espree: 7.3.1
      esquery: 1.4.0
      esutils: 2.0.3
      fast-deep-equal: 3.1.3
      file-entry-cache: 6.0.1
      functional-red-black-tree: 1.0.1
      glob-parent: 5.1.2
      globals: 13.11.0
      ignore: 4.0.6
      import-fresh: 3.3.0
      imurmurhash: 0.1.4
      is-glob: 4.0.1
      js-yaml: 3.14.1
      json-stable-stringify-without-jsonify: 1.0.1
      levn: 0.4.1
      lodash.merge: 4.6.2
      minimatch: 3.0.4
      natural-compare: 1.4.0
      optionator: 0.9.1
      progress: 2.0.3
      regexpp: 3.2.0
      semver: 7.3.5
      strip-ansi: 6.0.0
      strip-json-comments: 3.1.1
      table: 6.7.1
      text-table: 0.2.0
      v8-compile-cache: 2.3.0
    transitivePeerDependencies:
      - supports-color
    dev: true

  /espree/7.3.1:
    resolution: {integrity: sha512-v3JCNCE64umkFpmkFGqzVKsOT0tN1Zr+ueqLZfpV1Ob8e+CEgPWa+OxCoGH3tnhimMKIaBm4m/vaRpJ/krRz2g==}
    engines: {node: ^10.12.0 || >=12.0.0}
    dependencies:
      acorn: 7.4.1
      acorn-jsx: 5.3.2_acorn@7.4.1
      eslint-visitor-keys: 1.3.0
    dev: true

  /esprima/4.0.1:
    resolution: {integrity: sha512-eGuFFw7Upda+g4p+QHvnW0RyTX/SVeJBDM/gCtMARO0cLuT2HcEKnTPvhjV6aGeqrCB/sbNop0Kszm0jsaWU4A==}
    engines: {node: '>=4'}
    hasBin: true
    dev: true

  /esquery/1.4.0:
    resolution: {integrity: sha512-cCDispWt5vHHtwMY2YrAQ4ibFkAL8RbH5YGBnZBc90MolvvfkkQcJro/aZiAQUlQ3qgrYS6D6v8Gc5G5CQsc9w==}
    engines: {node: '>=0.10'}
    dependencies:
      estraverse: 5.2.0
    dev: true

  /esrecurse/4.3.0:
    resolution: {integrity: sha512-KmfKL3b6G+RXvP8N1vr3Tq1kL/oCFgn2NYXEtqP8/L3pKapUA4G8cFVaoF3SU323CD4XypR/ffioHmkti6/Tag==}
    engines: {node: '>=4.0'}
    dependencies:
      estraverse: 5.2.0
    dev: true

  /estraverse/4.3.0:
    resolution: {integrity: sha512-39nnKffWz8xN1BU/2c79n9nB9HDzo0niYUqx6xyqUnyoAnQyyWpOTdZEeiCch8BBu515t4wp9ZmgVfVhn9EBpw==}
    engines: {node: '>=4.0'}
    dev: true

  /estraverse/5.2.0:
    resolution: {integrity: sha512-BxbNGGNm0RyRYvUdHpIwv9IWzeM9XClbOxwoATuFdOE7ZE6wHL+HQ5T8hoPM+zHvmKzzsEqhgy0GrQ5X13afiQ==}
    engines: {node: '>=4.0'}
    dev: true

  /esutils/2.0.3:
    resolution: {integrity: sha512-kVscqXk4OCp68SZ0dkgEKVi6/8ij300KBWTJq32P/dYeWTSwK41WyTxalN1eRmA5Z9UU/LX9D7FWSmV9SAYx6g==}
    engines: {node: '>=0.10.0'}
    dev: true

  /etag/1.8.1:
    resolution: {integrity: sha1-Qa4u62XvpiJorr/qg6x9eSmbCIc=}
    engines: {node: '>= 0.6'}
    dev: true

  /event-target-shim/5.0.1:
    resolution: {integrity: sha512-i/2XbnSz/uxRCU6+NdVJgKWDTM427+MqYbkQzD321DuCQJUqOuJKIA0IM2+W2xtYHdKOmZ4dR6fExsd4SXL+WQ==}
    engines: {node: '>=6'}
    dev: true

  /events/3.3.0:
    resolution: {integrity: sha512-mQw+2fkQbALzQ7V0MY0IqdnXNOeTtP4r0lN9z7AAawCXgqea7bDii20AYrIBrFd/Hx0M2Ocz6S111CaFkUcb0Q==}
    engines: {node: '>=0.8.x'}
    dev: true

  /execa/5.1.1:
    resolution: {integrity: sha512-8uSpZZocAZRBAPIEINJj3Lo9HyGitllczc27Eh5YYojjMFMn8yHMDMaUHE2Jqfq05D/wucwI4JGURyXt1vchyg==}
    engines: {node: '>=10'}
    dependencies:
      cross-spawn: 7.0.3
      get-stream: 6.0.1
      human-signals: 2.1.0
      is-stream: 2.0.1
      merge-stream: 2.0.0
      npm-run-path: 4.0.1
      onetime: 5.1.2
      signal-exit: 3.0.3
      strip-final-newline: 2.0.0

  /exit/0.1.2:
    resolution: {integrity: sha1-BjJjj42HfMghB9MKD/8aF8uhzQw=}
    engines: {node: '>= 0.8.0'}
    dev: true

  /expand-template/2.0.3:
    resolution: {integrity: sha512-XYfuKMvj4O35f/pOXLObndIRvyQ+/+6AhODh+OKWj9S9498pHHn/IMszH+gt0fBCRWMNfk1ZSp5x3AifmnI2vg==}
    engines: {node: '>=6'}
    dev: true
    optional: true

  /expect/27.1.0:
    resolution: {integrity: sha512-9kJngV5hOJgkFil4F/uXm3hVBubUK2nERVfvqNNwxxuW8ZOUwSTTSysgfzckYtv/LBzj/LJXbiAF7okHCXgdug==}
    engines: {node: ^10.13.0 || ^12.13.0 || ^14.15.0 || >=15.0.0}
    dependencies:
      '@jest/types': 27.1.0
      ansi-styles: 5.2.0
      jest-get-type: 27.0.6
      jest-matcher-utils: 27.1.0
      jest-message-util: 27.1.0
      jest-regex-util: 27.0.6
    dev: true

  /express/4.17.1:
    resolution: {integrity: sha512-mHJ9O79RqluphRrcw2X/GTh3k9tVv8YcoyY4Kkh4WDMUYKRZUq0h1o0w2rrrxBqM7VoeUVqgb27xlEMXTnYt4g==}
    engines: {node: '>= 0.10.0'}
    dependencies:
      accepts: 1.3.7
      array-flatten: 1.1.1
      body-parser: 1.19.0
      content-disposition: 0.5.3
      content-type: 1.0.4
      cookie: 0.4.0
      cookie-signature: 1.0.6
      debug: 2.6.9
      depd: 1.1.2
      encodeurl: 1.0.2
      escape-html: 1.0.3
      etag: 1.8.1
      finalhandler: 1.1.2
      fresh: 0.5.2
      merge-descriptors: 1.0.1
      methods: 1.1.2
      on-finished: 2.3.0
      parseurl: 1.3.3
      path-to-regexp: 0.1.7
      proxy-addr: 2.0.7
      qs: 6.7.0
      range-parser: 1.2.1
      safe-buffer: 5.1.2
      send: 0.17.1
      serve-static: 1.14.1
      setprototypeof: 1.1.1
      statuses: 1.5.0
      type-is: 1.6.18
      utils-merge: 1.0.1
      vary: 1.1.2
    dev: true

  /extend/3.0.2:
    resolution: {integrity: sha512-fjquC59cD7CyW6urNXK0FBufkZcoiGG80wTuPujX590cB5Ttln20E2UB4S/WARVqhXffZl2LNgS+gQdPIIim/g==}
    dev: true
    optional: true

  /extsprintf/1.3.0:
    resolution: {integrity: sha1-lpGEQOMEGnpBT4xS48V06zw+HgU=}
    engines: {'0': node >=0.6.0}
    dev: true
    optional: true

  /extsprintf/1.4.0:
    resolution: {integrity: sha1-4mifjzVvrWLMplo6kcXfX5VRaS8=}
    engines: {'0': node >=0.6.0}
    dev: true

  /fast-deep-equal/3.1.3:
    resolution: {integrity: sha512-f3qQ9oQy9j2AhBe/H9VC91wLmKBCCU/gDOnKNAYG5hswO7BLKj09Hc5HYNz9cGI++xlpDCIgDaitVs03ATR84Q==}
    dev: true

  /fast-diff/1.2.0:
    resolution: {integrity: sha512-xJuoT5+L99XlZ8twedaRf6Ax2TgQVxvgZOYoPKqZufmJib0tL2tegPBOZb1pVNgIhlqDlA0eO0c3wBvQcmzx4w==}
    dev: true

  /fast-glob/3.2.7:
    resolution: {integrity: sha512-rYGMRwip6lUMvYD3BTScMwT1HtAs2d71SMv66Vrxs0IekGZEjhM0pcMfjQPnknBt2zeCwQMEupiN02ZP4DiT1Q==}
    engines: {node: '>=8'}
    dependencies:
      '@nodelib/fs.stat': 2.0.5
      '@nodelib/fs.walk': 1.2.8
      glob-parent: 5.1.2
      merge2: 1.4.1
      micromatch: 4.0.4

  /fast-json-stable-stringify/2.1.0:
    resolution: {integrity: sha512-lhd/wF+Lk98HZoTCtlVraHtfh5XYijIjalXck7saUtuanSDyLMxnHhSXEDJqHxD7msR8D0uCmqlkwjCV8xvwHw==}
    dev: true

  /fast-levenshtein/2.0.6:
    resolution: {integrity: sha1-PYpcZog6FqMMqGQ+hR8Zuqd5eRc=}
    dev: true

  /fast-write-atomic/0.2.1:
    resolution: {integrity: sha512-WvJe06IfNYlr+6cO3uQkdKdy3Cb1LlCJSF8zRs2eT8yuhdbSlR9nIt+TgQ92RUxiRrQm+/S7RARnMfCs5iuAjw==}

  /fastq/1.12.0:
    resolution: {integrity: sha512-VNX0QkHK3RsXVKr9KrlUv/FoTa0NdbYoHHl7uXHv2rzyHSlxjdNAKug2twd9luJxpcyNeAgf5iPPMutJO67Dfg==}
    dependencies:
      reusify: 1.0.4

  /fb-watchman/2.0.1:
    resolution: {integrity: sha512-DkPJKQeY6kKwmuMretBhr7G6Vodr7bFwDYTXIkfG1gjvNpaxBTQV3PbXg6bR1c1UP4jPOX0jHUbbHANL9vRjVg==}
    dependencies:
      bser: 2.1.1
    dev: true

  /file-entry-cache/6.0.1:
    resolution: {integrity: sha512-7Gps/XWymbLk2QLYK4NzpMOrYjMhdIxXuIvy2QBsLE6ljuodKvdkWs/cpyJJ3CVIVpH0Oi1Hvg1ovbMzLdFBBg==}
    engines: {node: ^10.12.0 || >=12.0.0}
    dependencies:
      flat-cache: 3.0.4
    dev: true

  /file-uri-to-path/1.0.0:
    resolution: {integrity: sha512-0Zt+s3L7Vf1biwWZ29aARiVYLx7iMGnEUl9x33fbB/j3jR81u/O2LbqK+Bm1CDSNDKVtJ/YjwY7TUd5SkeLQLw==}
    dev: true

  /fill-range/7.0.1:
    resolution: {integrity: sha512-qOo9F+dMUmC2Lcb4BbVvnKJxTPjCm+RRpe4gDuGrzkL7mEVl/djYSu2OdQ2Pa302N4oqkSg9ir6jaLWJ2USVpQ==}
    engines: {node: '>=8'}
    dependencies:
      to-regex-range: 5.0.1

  /finalhandler/1.1.2:
    resolution: {integrity: sha512-aAWcW57uxVNrQZqFXjITpW3sIUQmHGG3qSb9mUah9MgMC4NeWhNOlNjXEYq3HjRAvL6arUviZGGJsBg6z0zsWA==}
    engines: {node: '>= 0.8'}
    dependencies:
      debug: 2.6.9
      encodeurl: 1.0.2
      escape-html: 1.0.3
      on-finished: 2.3.0
      parseurl: 1.3.3
      statuses: 1.5.0
      unpipe: 1.0.0
    dev: true

  /find-cache-dir/3.3.2:
    resolution: {integrity: sha512-wXZV5emFEjrridIgED11OoUKLxiYjAcqot/NJdAkOhlJ+vGzwhOAfcG5OX1jP+S0PcjEn8bdMJv+g2jwQ3Onig==}
    engines: {node: '>=8'}
    dependencies:
      commondir: 1.0.1
      make-dir: 3.1.0
      pkg-dir: 4.2.0

  /find-up/3.0.0:
    resolution: {integrity: sha512-1yD6RmLI1XBfxugvORwlck6f75tYL+iR0jqwsOrOxMZyGYqUuDhJ0l4AXdO1iX/FTs9cBAMEk1gWSEx1kSbylg==}
    engines: {node: '>=6'}
    dependencies:
      locate-path: 3.0.0

  /find-up/4.1.0:
    resolution: {integrity: sha512-PpOwAdQ/YlXQ2vj8a3h8IipDuYRi3wceVQQGYWxNINccq40Anw7BlsEXCMbt1Zt+OLA6Fq9suIpIWD0OsnISlw==}
    engines: {node: '>=8'}
    dependencies:
      locate-path: 5.0.0
      path-exists: 4.0.0

  /find-up/5.0.0:
    resolution: {integrity: sha512-78/PXT1wlLLDgTzDs7sjq9hzz0vXD+zn+7wypEe4fXQxCmdmqfGsEPQxmiCSQI3ajFV91bVSsvNtrJRiW6nGng==}
    engines: {node: '>=10'}
    dependencies:
      locate-path: 6.0.0
      path-exists: 4.0.0

  /flat-cache/3.0.4:
    resolution: {integrity: sha512-dm9s5Pw7Jc0GvMYbshN6zchCA9RgQlzzEZX3vylR9IqFfS8XciblUXOKfW6SiuJ0e13eDYZoZV5wdrev7P3Nwg==}
    engines: {node: ^10.12.0 || >=12.0.0}
    dependencies:
      flatted: 3.2.2
      rimraf: 3.0.2
    dev: true

  /flat-map-polyfill/0.3.8:
    resolution: {integrity: sha512-ZfmD5MnU7GglUEhiky9C7yEPaNq1/wh36RDohe+Xr3nJVdccwHbdTkFIYvetcdsoAckUKT51fuf44g7Ni5Doyg==}
    dev: true

  /flatted/3.2.2:
    resolution: {integrity: sha512-JaTY/wtrcSyvXJl4IMFHPKyFur1sE9AUqc0QnhOaJ0CxHtAoIV8pYDzeEfAaNEtGkOfq4gr3LBFmdXW5mOQFnA==}
    dev: true

  /follow-redirects/1.14.2_debug@4.3.2:
    resolution: {integrity: sha512-yLR6WaE2lbF0x4K2qE2p9PEXKLDjUjnR/xmjS3wHAYxtlsI9MLLBJUZirAHKzUZDGLxje7w/cXR49WOUo4rbsA==}
    engines: {node: '>=4.0'}
    peerDependencies:
      debug: '*'
    peerDependenciesMeta:
      debug:
        optional: true
    dependencies:
      debug: 4.3.2
    dev: true

  /forever-agent/0.6.1:
    resolution: {integrity: sha1-+8cfDEGt6zf5bFd60e1C2P2sypE=}
    dev: true
    optional: true

  /form-data/2.3.3:
    resolution: {integrity: sha512-1lLKB2Mu3aGP1Q/2eCOx0fNbRMe7XdwktwOruhfqqd0rIJWwN4Dh+E3hrPSlDCXnSR7UtZ1N38rVXm+6+MEhJQ==}
    engines: {node: '>= 0.12'}
    dependencies:
      asynckit: 0.4.0
      combined-stream: 1.0.8
      mime-types: 2.1.32
    dev: true
    optional: true

  /form-data/2.5.1:
    resolution: {integrity: sha512-m21N3WOmEEURgk6B9GLOE4RuWOFf28Lhh9qGYeNlGq4VDXUlJy2th2slBNU8Gp8EzloYZOibZJ7t5ecIrFSjVA==}
    engines: {node: '>= 0.12'}
    dependencies:
      asynckit: 0.4.0
      combined-stream: 1.0.8
      mime-types: 2.1.32
    dev: true

  /form-data/3.0.1:
    resolution: {integrity: sha512-RHkBKtLWUVwd7SqRIvCZMEvAMoGUp0XU+seQiZejj0COz3RI3hWP4sCv3gZWWLjJTd7rGwcsF5eKZGii0r/hbg==}
    engines: {node: '>= 6'}
    dependencies:
      asynckit: 0.4.0
      combined-stream: 1.0.8
      mime-types: 2.1.32
    dev: true

  /forwarded/0.2.0:
    resolution: {integrity: sha512-buRG0fpBtRHSTCOASe6hD258tEubFoRLb4ZNA6NxMVHNw2gOcwHo9wyablzMzOA5z9xA9L1KNjk/Nt6MT9aYow==}
    engines: {node: '>= 0.6'}
    dev: true

  /fresh/0.5.2:
    resolution: {integrity: sha1-PYyt2Q2XZWn6g1qx+OSyOhBWBac=}
    engines: {node: '>= 0.6'}
    dev: true

  /fs-constants/1.0.0:
    resolution: {integrity: sha512-y6OAwoSIf7FyjMIv94u+b5rdheZEjzR63GTyZJm5qh4Bi+2YgwLCcI/fPFZkL5PSixOt6ZNKm+w+Hfp/Bciwow==}

  /fs-jetpack/4.1.1:
    resolution: {integrity: sha512-BSZ+f6VjrMInpA6neNnUhQNFPPdf3M+I8v8M9dBRrbmExd8GNRbTJIq1tjNh86FQ4a+EoMtPcp1oemwY5ghGBw==}
    dependencies:
      minimatch: 3.0.4
      rimraf: 2.7.1
    dev: true

  /fs-minipass/1.2.7:
    resolution: {integrity: sha512-GWSSJGFy4e9GUeCcbIkED+bgAoFyj7XF1mV8rma3QW4NIqX9Kyx79N/PF61H5udOV3aY1IaMLs6pGbH71nlCTA==}
    dependencies:
      minipass: 2.9.0
    dev: true

  /fs-minipass/2.1.0:
    resolution: {integrity: sha512-V/JgOLFCS+R6Vcq0slCuaeWEdNC3ouDlJMNIsacH2VtALiu9mV4LPrHc5cDl8k5aw6J8jwgWWpiTo5RYhmIzvg==}
    engines: {node: '>= 8'}
    dependencies:
      minipass: 3.1.3

  /fs-monkey/1.0.3:
    resolution: {integrity: sha512-cybjIfiiE+pTWicSCLFHSrXZ6EilF30oh91FDP9S2B051prEa7QWfrVTQm10/dDpswBDXZugPa1Ogu8Yh+HV0Q==}
    dev: true

  /fs.realpath/1.0.0:
    resolution: {integrity: sha1-FQStJSMVjKpA20onh8sBQRmU6k8=}

  /fsevents/2.3.2:
    resolution: {integrity: sha512-xiqMQR4xAeHTuB9uWm+fFRcIOgKBMiOBP+eXiyT7jsgVCq1bkVygt00oASowB7EdtpOHaaPgKt812P9ab+DDKA==}
    engines: {node: ^8.16.0 || ^10.6.0 || >=11.0.0}
    os: [darwin]
    requiresBuild: true
    dev: true
    optional: true

  /fstream/1.0.12:
    resolution: {integrity: sha512-WvJ193OHa0GHPEL+AycEJgxvBEwyfRkN1vhjca23OaPVMCaLCXTd5qAu82AjTcgP1UJmytkOKb63Ypde7raDIg==}
    engines: {node: '>=0.6'}
    dependencies:
      graceful-fs: 4.2.8
      inherits: 2.0.4
      mkdirp: 0.5.5
      rimraf: 2.7.1
    dev: true
    optional: true

  /function-bind/1.1.1:
    resolution: {integrity: sha512-yIovAzMX49sF8Yl58fSCWJ5svSLuaibPxXQJFLmBObTuCr0Mf1KiPopGM9NiFjiYBCbfaa2Fh6breQ6ANVTI0A==}

  /functional-red-black-tree/1.0.1:
    resolution: {integrity: sha1-GwqzvVU7Kg1jmdKcDj6gslIHgyc=}
    dev: true

  /gauge/2.7.4:
    resolution: {integrity: sha1-LANAXHU4w51+s3sxcCLjJfsBi/c=}
    dependencies:
      aproba: 1.2.0
      console-control-strings: 1.1.0
      has-unicode: 2.0.1
      object-assign: 4.1.1
      signal-exit: 3.0.3
      string-width: 1.0.2
      strip-ansi: 3.0.1
      wide-align: 1.1.3
    dev: true

  /gensync/1.0.0-beta.2:
    resolution: {integrity: sha512-3hN7NaskYvMDLQY55gnW3NQ+mesEAepTqlg+VEbj7zzqEMBVNhzcGYYeqFo/TlYz6eQiFcp1HcsCZO+nGgS8zg==}
    engines: {node: '>=6.9.0'}
    dev: true

  /get-caller-file/2.0.5:
    resolution: {integrity: sha512-DyFP3BM/3YHTQOCUL/w0OZHR0lpKeGrxotcHWcqNEdnltqFwXVfhEBQ94eIo34AfQpo0rGki4cyIiftY06h2Fg==}
    engines: {node: 6.* || 8.* || >= 10.*}
    dev: true

  /get-intrinsic/1.1.1:
    resolution: {integrity: sha512-kWZrnVM42QCiEA2Ig1bG8zjoIMOgxWwYCEeNdwY6Tv/cOSeGpcoX4pXHfKUxNKVoArnrEr2e9srnAxxGIraS9Q==}
    dependencies:
      function-bind: 1.1.1
      has: 1.0.3
      has-symbols: 1.0.2
    dev: true

  /get-own-enumerable-property-symbols/3.0.2:
    resolution: {integrity: sha512-I0UBV/XOz1XkIJHEUDMZAbzCThU/H8DxmSfmdGcKPnVhu2VfFqr34jr9777IyaTYvxjedWhqVIilEDsCdP5G6g==}
    dev: true

  /get-package-type/0.1.0:
    resolution: {integrity: sha512-pjzuKtY64GYfWizNAJ0fr9VqttZkNiK2iS430LtIHzjBEr6bX8Am2zm4sW4Ro5wjWW5cAlRL1qAMTcXbjNAO2Q==}
    engines: {node: '>=8.0.0'}
    dev: true

  /get-port/5.1.1:
    resolution: {integrity: sha512-g/Q1aTSDOxFpchXC4i8ZWvxA1lnPqx/JHqcpIw0/LX9T8x/GBbi6YnlN5nhaKIFkT8oFsscUKgDJYxfwfS6QsQ==}
    engines: {node: '>=8'}
    dev: true

  /get-stream/6.0.1:
    resolution: {integrity: sha512-ts6Wi+2j3jQjqi70w5AlN8DFnkSwC+MqmxEzdEALB2qXZYV3X/b1CTfgPLGJNMeAWxdPfU8FO1ms3NUfaHCPYg==}
    engines: {node: '>=10'}

  /getpass/0.1.7:
    resolution: {integrity: sha1-Xv+OPmhNVprkyysSgmBOi6YhSfo=}
    dependencies:
      assert-plus: 1.0.0
    dev: true
    optional: true

  /github-from-package/0.0.0:
    resolution: {integrity: sha1-l/tdlr/eiXMxPyDoKI75oWf6ZM4=}
    dev: true
    optional: true

  /glob-parent/5.1.2:
    resolution: {integrity: sha512-AOIgSQCepiJYwP3ARnGx+5VnTu2HBYdzbGP45eLw1vr3zB3vZLeyed1sC9hnbcOc9/SrMyM5RPQrkGz4aS9Zow==}
    engines: {node: '>= 6'}
    dependencies:
      is-glob: 4.0.1

  /glob/7.1.7:
    resolution: {integrity: sha512-OvD9ENzPLbegENnYP5UUfJIirTg4+XwMWGaQfQTY0JenxNvvIKP3U3/tAQSPIu/lHxXYSZmpXlUHeqAIdKzBLQ==}
    dependencies:
      fs.realpath: 1.0.0
      inflight: 1.0.6
      inherits: 2.0.4
      minimatch: 3.0.4
      once: 1.4.0
      path-is-absolute: 1.0.1

  /global-dirs/3.0.0:
    resolution: {integrity: sha512-v8ho2DS5RiCjftj1nD9NmnfaOzTdud7RRnVd9kFNOjqZbISlx5DQ+OrTkywgd0dIt7oFCvKetZSHoHcP3sDdiA==}
    engines: {node: '>=10'}
    dependencies:
      ini: 2.0.0

  /globals/11.12.0:
    resolution: {integrity: sha512-WOBp/EEGUiIsJSp7wcv/y6MO+lV9UoncWqxuFfm8eBwzWNgyfBd6Gz+IeKQ9jCmyhoH99g15M3T+QaVHFjizVA==}
    engines: {node: '>=4'}
    dev: true

  /globals/13.11.0:
    resolution: {integrity: sha512-08/xrJ7wQjK9kkkRoI3OFUBbLx4f+6x3SGwcPvQ0QH6goFDrOU2oyAWrmh3dJezu65buo+HBMzAMQy6rovVC3g==}
    engines: {node: '>=8'}
    dependencies:
      type-fest: 0.20.2
    dev: true

  /globby/11.0.4:
    resolution: {integrity: sha512-9O4MVG9ioZJ08ffbcyVYyLOJLk5JQ688pJ4eMGLpdWLHq/Wr1D9BlriLQyL0E+jbkuePVZXYFj47QM/v093wHg==}
    engines: {node: '>=10'}
    dependencies:
      array-union: 2.1.0
      dir-glob: 3.0.1
      fast-glob: 3.2.7
      ignore: 5.1.8
      merge2: 1.4.1
      slash: 3.0.0

  /graceful-fs/4.2.8:
    resolution: {integrity: sha512-qkIilPUYcNhJpd33n0GBXTB1MMPp14TxEsEs0pTrsSVucApsYzW5V+Q8Qxhik6KU3evy+qkAAowTByymK0avdg==}

  /graphviz/0.0.9:
    resolution: {integrity: sha512-SmoY2pOtcikmMCqCSy2NO1YsRfu9OO0wpTlOYW++giGjfX1a6gax/m1Fo8IdUd0/3H15cTOfR1SMKwohj4LKsg==}
    engines: {node: '>=0.6.8'}
    dependencies:
      temp: 0.4.0
    dev: true

  /har-schema/2.0.0:
    resolution: {integrity: sha1-qUwiJOvKwEeCoNkDVSHyRzW37JI=}
    engines: {node: '>=4'}
    dev: true
    optional: true

  /har-validator/5.1.5:
    resolution: {integrity: sha512-nmT2T0lljbxdQZfspsno9hgrG3Uir6Ks5afism62poxqBM6sDnMEuPmzTq8XN0OEwqKLLdh1jQI3qyE66Nzb3w==}
    engines: {node: '>=6'}
    deprecated: this library is no longer supported
    dependencies:
      ajv: 6.12.6
      har-schema: 2.0.0
    dev: true
    optional: true

  /hard-rejection/2.1.0:
    resolution: {integrity: sha512-VIZB+ibDhx7ObhAe7OVtoEbuP4h/MuOTHJ+J8h/eBXotJYl0fBgR72xDFCKgIh22OJZIOVNxBMWuhAr10r8HdA==}
    engines: {node: '>=6'}
    dev: true

  /has-flag/3.0.0:
    resolution: {integrity: sha1-tdRU3CGZriJWmfNGfloH87lVuv0=}
    engines: {node: '>=4'}

  /has-flag/4.0.0:
    resolution: {integrity: sha512-EykJT/Q1KjTWctppgIAgfSO0tKVuZUjhgMr17kqTumMl6Afv3EISleU7qZUzoXDFTAHTDC4NOoG/ZxU3EvlMPQ==}
    engines: {node: '>=8'}

  /has-symbols/1.0.2:
    resolution: {integrity: sha512-chXa79rL/UC2KlX17jo3vRGz0azaWEx5tGqZg5pO3NUyEJVB17dMruQlzCCOfUvElghKcm5194+BCRvi2Rv/Gw==}
    engines: {node: '>= 0.4'}
    dev: true

  /has-unicode/2.0.1:
    resolution: {integrity: sha1-4Ob+aijPUROIVeCG0Wkedx3iqLk=}
    dev: true

  /has-yarn/2.1.0:
    resolution: {integrity: sha512-UqBRqi4ju7T+TqGNdqAO0PaSVGsDGJUBQvk9eUWNGRY1CFGDzYhLWoM7JQEemnlvVcv/YEmc2wNW8BC24EnUsw==}
    engines: {node: '>=8'}

  /has/1.0.3:
    resolution: {integrity: sha512-f2dvO0VU6Oej7RkWJGrehjbzMAjFp5/VKPp5tTpWIV4JHHZK1/BxbFRtf/siA2SWTe09caDmVtYYzWEIbBS4zw==}
    engines: {node: '>= 0.4.0'}
    dependencies:
      function-bind: 1.1.1

  /hasha/5.2.2:
    resolution: {integrity: sha512-Hrp5vIK/xr5SkeN2onO32H0MgNZ0f17HRNH39WfL0SYUNOTZ5Lz1TJ8Pajo/87dYGEFlLMm7mIc/k/s6Bvz9HQ==}
    engines: {node: '>=8'}
    dependencies:
      is-stream: 2.0.1
      type-fest: 0.8.1

  /hosted-git-info/2.8.9:
    resolution: {integrity: sha512-mxIDAb9Lsm6DoOJ7xH+5+X4y1LU/4Hi50L9C5sIswK3JzULS4bwk1FvjdBgvYR4bzT4tuUQiC15FE2f5HbLvYw==}

  /hosted-git-info/4.0.2:
    resolution: {integrity: sha512-c9OGXbZ3guC/xOlCg1Ci/VgWlwsqDv1yMQL1CWqXDL0hDjXuNcq0zuR4xqPSuasI3kqFDhqSyTjREz5gzq0fXg==}
    engines: {node: '>=10'}
    dependencies:
      lru-cache: 6.0.0
    dev: true

  /html-encoding-sniffer/2.0.1:
    resolution: {integrity: sha512-D5JbOMBIR/TVZkubHT+OyT2705QvogUW4IBn6nHd756OwieSF9aDYFj4dv6HHEVGYbHaLETa3WggZYWWMyy3ZQ==}
    engines: {node: '>=10'}
    dependencies:
      whatwg-encoding: 1.0.5
    dev: true

  /html-escaper/2.0.2:
    resolution: {integrity: sha512-H2iMtd0I4Mt5eYiapRdIDjp+XzelXQ0tFE4JS7YFwFevXXMmOp9myNrUvCg0D6ws8iqkRPBfKHgbwig1SmlLfg==}
    dev: true

  /http-errors/1.7.2:
    resolution: {integrity: sha512-uUQBt3H/cSIVfch6i1EuPNy/YsRSOUBXTVfZ+yR7Zjez3qjBz6i9+i4zjNaoqcoFVI4lQJ5plg63TvGfRSDCRg==}
    engines: {node: '>= 0.6'}
    dependencies:
      depd: 1.1.2
      inherits: 2.0.3
      setprototypeof: 1.1.1
      statuses: 1.5.0
      toidentifier: 1.0.0
    dev: true

  /http-errors/1.7.3:
    resolution: {integrity: sha512-ZTTX0MWrsQ2ZAhA1cejAwDLycFsd7I7nVtnkT3Ol0aqodaKW+0CTZDQ1uBv5whptCnc8e8HeRRJxRs0kmm/Qfw==}
    engines: {node: '>= 0.6'}
    dependencies:
      depd: 1.1.2
      inherits: 2.0.4
      setprototypeof: 1.1.1
      statuses: 1.5.0
      toidentifier: 1.0.0
    dev: true

  /http-proxy-agent/4.0.1:
    resolution: {integrity: sha512-k0zdNgqWTGA6aeIRVpvfVob4fL52dTfaehylg0Y4UvSySvOq/Y+BOyPrgpUrA7HylqvU8vIZGsRuXmspskV0Tg==}
    engines: {node: '>= 6'}
    dependencies:
      '@tootallnate/once': 1.1.2
      agent-base: 6.0.2
      debug: 4.3.2
    transitivePeerDependencies:
      - supports-color

  /http-signature/1.2.0:
    resolution: {integrity: sha1-muzZJRFHcvPZW2WmCruPfBj7rOE=}
    engines: {node: '>=0.8', npm: '>=1.3.7'}
    dependencies:
      assert-plus: 1.0.0
      jsprim: 1.4.1
      sshpk: 1.16.1
    dev: true
    optional: true

  /https-proxy-agent/5.0.0:
    resolution: {integrity: sha512-EkYm5BcKUGiduxzSt3Eppko+PiNWNEpa4ySk9vTC6wDsQJW9rHSa+UhGNJoRYp7bz6Ht1eaRIa6QaJqO5rCFbA==}
    engines: {node: '>= 6'}
    dependencies:
      agent-base: 6.0.2
      debug: 4.3.2
    transitivePeerDependencies:
      - supports-color

  /human-signals/2.1.0:
    resolution: {integrity: sha512-B4FFZ6q/T2jhhksgkbEW3HBvWIfDW85snkQgawt07S7J5QXTk6BkNV+0yAeZrM5QpMAdYlocGoljn0sJ/WQkFw==}
    engines: {node: '>=10.17.0'}

  /husky/7.0.2:
    resolution: {integrity: sha512-8yKEWNX4z2YsofXAMT7KvA1g8p+GxtB1ffV8XtpAEGuXNAbCV5wdNKH+qTpw8SM9fh4aMPDR+yQuKfgnreyZlg==}
    engines: {node: '>=12'}
    hasBin: true
    dev: true

  /iconv-lite/0.4.24:
    resolution: {integrity: sha512-v3MXnZAcvnywkTUEZomIActle7RXXeedOR31wwl7VlyoXO4Qi9arvSenNQWne1TcRwhCL1HwLI21bEqdpj8/rA==}
    engines: {node: '>=0.10.0'}
    dependencies:
      safer-buffer: 2.1.2
    dev: true

  /iconv-lite/0.6.3:
    resolution: {integrity: sha512-4fCk79wshMdzMp2rH06qWrJE4iolqLhCUH+OiuIgU++RB0+94NlDL81atO7GX55uUKueo0txHNtvEyI6D7WdMw==}
    engines: {node: '>=0.10.0'}
    dependencies:
      safer-buffer: 2.1.2
    dev: true

  /ieee754/1.2.1:
    resolution: {integrity: sha512-dcyqhDvX1C46lXZcVqCpK+FtMRQVdIMN6/Df5js2zouUsqG7I6sFxitIC+7KYK29KdXOLHdu9zL4sFnoVQnqaA==}

  /ignore-walk/3.0.4:
    resolution: {integrity: sha512-PY6Ii8o1jMRA1z4F2hRkH/xN59ox43DavKvD3oDpfurRlOJyAHpifIwpbdv1n4jt4ov0jSpw3kQ4GhJnpBL6WQ==}
    dependencies:
      minimatch: 3.0.4
    dev: true

  /ignore/4.0.6:
    resolution: {integrity: sha512-cyFDKrqc/YdcWFniJhzI42+AzS+gNwmUzOSFcRCQYwySuBBBy/KjuxWLZ/FHEH6Moq1NizMOBWyTcv8O4OZIMg==}
    engines: {node: '>= 4'}
    dev: true

  /ignore/5.1.8:
    resolution: {integrity: sha512-BMpfD7PpiETpBl/A6S498BaIJ6Y/ABT93ETbby2fP00v4EbvPBXWEoaR1UBPKs3iR53pJY7EtZk5KACI57i1Uw==}
    engines: {node: '>= 4'}

  /import-fresh/3.3.0:
    resolution: {integrity: sha512-veYYhQa+D1QBKznvhUHxb8faxlrwUnxseDAbAp457E0wLNio2bOSKnjYDhMj+YiAq61xrMGhQk9iXVk5FzgQMw==}
    engines: {node: '>=6'}
    dependencies:
      parent-module: 1.0.1
      resolve-from: 4.0.0
    dev: true

  /import-local/3.0.2:
    resolution: {integrity: sha512-vjL3+w0oulAVZ0hBHnxa/Nm5TAurf9YLQJDhqRZyqb+VKGOB6LU8t9H1Nr5CIo16vh9XfJTOoHwU0B71S557gA==}
    engines: {node: '>=8'}
    hasBin: true
    dependencies:
      pkg-dir: 4.2.0
      resolve-cwd: 3.0.0
    dev: true

  /imurmurhash/0.1.4:
    resolution: {integrity: sha1-khi5srkoojixPcT7a21XbyMUU+o=}
    engines: {node: '>=0.8.19'}
    dev: true

  /indent-string/4.0.0:
    resolution: {integrity: sha512-EdDDZu4A2OyIK7Lr/2zG+w5jmbuk1DVBnEwREQvBzspBJkCEbRa8GxU1lghYcaGJCnRWibjDXlq779X1/y5xwg==}
    engines: {node: '>=8'}

  /inflight/1.0.6:
    resolution: {integrity: sha1-Sb1jMdfQLQwJvJEKEHW6gWW1bfk=}
    dependencies:
      once: 1.4.0
      wrappy: 1.0.2

  /inherits/2.0.3:
    resolution: {integrity: sha1-Yzwsg+PaQqUC9SRmAiSA9CCCYd4=}
    dev: true

  /inherits/2.0.4:
    resolution: {integrity: sha512-k/vGaX4/Yla3WzyMCvTQOXYeIHvqOKtnqBduzTHpzpQZzAskKMhZ2K+EnBiSM9zGSoIFeMpXKxa4dYeZIQqewQ==}

  /ini/1.3.8:
    resolution: {integrity: sha512-JV/yugV2uzW5iMRSiZAyDtQd+nxtUnjeLt0acNdw98kKLrvuRVyB80tsREOE7yvGVgalhZ6RNXCmEHkUKBKxew==}
    dev: true

  /ini/2.0.0:
    resolution: {integrity: sha512-7PnF4oN3CvZF23ADhA5wRaYEQpJ8qygSkbtTXWBeXWXmEVRXK+1ITciHWwHhsjv1TmW0MgacIv6hEi5pX5NQdA==}
    engines: {node: '>=10'}

  /ip-regex/2.1.0:
    resolution: {integrity: sha1-+ni/XS5pE8kRzp+BnuUUa7bYROk=}
    engines: {node: '>=4'}
    dev: true

  /ipaddr.js/1.9.1:
    resolution: {integrity: sha512-0KI/607xoxSToH7GjN1FfSbLoU0+btTicjsQSWQlh/hZykN8KpmMf7uYwPW3R+akZ6R/w18ZlXSHBYXiYUPO3g==}
    engines: {node: '>= 0.10'}
    dev: true

  /irregular-plurals/3.3.0:
    resolution: {integrity: sha512-MVBLKUTangM3EfRPFROhmWQQKRDsrgI83J8GS3jXy+OwYqiR2/aoWndYQ5416jLE3uaGgLH7ncme3X9y09gZ3g==}
    engines: {node: '>=8'}
    dev: true

  /is-arrayish/0.2.1:
    resolution: {integrity: sha1-d8mYQFJ6qOyxqLppe4BkWnqSap0=}

  /is-ci/3.0.0:
    resolution: {integrity: sha512-kDXyttuLeslKAHYL/K28F2YkM3x5jvFPEw3yXbRptXydjD9rpLEz+C5K5iutY9ZiUu6AP41JdvRQwF4Iqs4ZCQ==}
    hasBin: true
    dependencies:
      ci-info: 3.2.0

  /is-core-module/2.6.0:
    resolution: {integrity: sha512-wShG8vs60jKfPWpF2KZRaAtvt3a20OAn7+IJ6hLPECpSABLcKtFKTTI4ZtH5QcBruBHlq+WsdHWyz0BCZW7svQ==}
    dependencies:
      has: 1.0.3

  /is-docker/2.2.1:
    resolution: {integrity: sha512-F+i2BKsFrH66iaUFc0woD8sLy8getkwTwtOBjvs56Cx4CgJDeKQeqfz8wAYiSb8JOprWhHH5p77PbmYCvvUuXQ==}
    engines: {node: '>=8'}
    hasBin: true

  /is-extglob/2.1.1:
    resolution: {integrity: sha1-qIwCU1eR8C7TfHahueqXc8gz+MI=}
    engines: {node: '>=0.10.0'}

  /is-fullwidth-code-point/1.0.0:
    resolution: {integrity: sha1-754xOG8DGn8NZDr4L95QxFfvAMs=}
    engines: {node: '>=0.10.0'}
    dependencies:
      number-is-nan: 1.0.1
    dev: true

  /is-fullwidth-code-point/3.0.0:
    resolution: {integrity: sha512-zymm5+u+sCsSWyD9qNaejV3DFvhCKclKdizYaJUuHA83RLjb7nSuGnddCHGv0hk+KY7BMAlsWeK4Ueg6EV6XQg==}
    engines: {node: '>=8'}

  /is-generator-fn/2.1.0:
    resolution: {integrity: sha512-cTIB4yPYL/Grw0EaSzASzg6bBy9gqCofvWN8okThAYIxKJZC+udlRAmGbM0XLeniEJSs8uEgHPGuHSe1XsOLSQ==}
    engines: {node: '>=6'}
    dev: true

  /is-glob/4.0.1:
    resolution: {integrity: sha512-5G0tKtBTFImOqDnLB2hG6Bp2qcKEFduo4tZu9MT/H6NQv/ghhy30o55ufafxJ/LdH79LLs2Kfrn85TLKyA7BUg==}
    engines: {node: '>=0.10.0'}
    dependencies:
      is-extglob: 2.1.1

  /is-installed-globally/0.4.0:
    resolution: {integrity: sha512-iwGqO3J21aaSkC7jWnHP/difazwS7SFeIqxv6wEtLU8Y5KlzFTjyqcSIT0d8s4+dDhKytsk9PJZ2BkS5eZwQRQ==}
    engines: {node: '>=10'}
    dependencies:
      global-dirs: 3.0.0
      is-path-inside: 3.0.3
    dev: true

  /is-number/7.0.0:
    resolution: {integrity: sha512-41Cifkg6e8TylSpdtTpeLVMqvSBEVzTttHvERD741+pnZ8ANv0004MRL43QKPDlK9cGvNp6NZWZUBlbGXYxxng==}
    engines: {node: '>=0.12.0'}

  /is-obj/1.0.1:
    resolution: {integrity: sha1-PkcprB9f3gJc19g6iW2rn09n2w8=}
    engines: {node: '>=0.10.0'}
    dev: true

  /is-obj/2.0.0:
    resolution: {integrity: sha512-drqDG3cbczxxEJRoOXcOjtdp1J/lyp1mNn0xaznRs8+muBhgQcrnbspox5X5fOw0HnMnbfDzvnEMEtqDEJEo8w==}
    engines: {node: '>=8'}
    dev: true

  /is-path-cwd/2.2.0:
    resolution: {integrity: sha512-w942bTcih8fdJPJmQHFzkS76NEP8Kzzvmw92cXsazb8intwLqPibPPdXf4ANdKV3rYMuuQYGIWtvz9JilB3NFQ==}
    engines: {node: '>=6'}

  /is-path-inside/3.0.3:
    resolution: {integrity: sha512-Fd4gABb+ycGAmKou8eMftCupSir5lRxqf4aD/vd0cD2qc4HL07OjCeuHMr8Ro4CoMaeCKDB0/ECBOVWjTwUvPQ==}
    engines: {node: '>=8'}

  /is-plain-obj/1.1.0:
    resolution: {integrity: sha1-caUMhCnfync8kqOQpKA7OfzVHT4=}
    engines: {node: '>=0.10.0'}
    dev: true

  /is-plain-obj/2.1.0:
    resolution: {integrity: sha512-YWnfyRwxL/+SsrWYfOpUtz5b3YD+nyfkHvjbcanzk8zgyO4ASD67uVMRt8k5bM4lLMDnXfriRhOpemw+NfT1eA==}
    engines: {node: '>=8'}
    dev: true

  /is-potential-custom-element-name/1.0.1:
    resolution: {integrity: sha512-bCYeRA2rVibKZd+s2625gGnGF/t7DSqDs4dP7CrLA1m7jKWz6pps0LpYLJN8Q64HtmPKJ1hrN3nzPNKFEKOUiQ==}
    dev: true

  /is-regexp/1.0.0:
    resolution: {integrity: sha1-/S2INUXEa6xaYz57mgnof6LLUGk=}
    engines: {node: '>=0.10.0'}
    dev: true

  /is-regexp/2.1.0:
    resolution: {integrity: sha512-OZ4IlER3zmRIoB9AqNhEggVxqIH4ofDns5nRrPS6yQxXE1TPCUpFznBfRQmQa8uC+pXqjMnukiJBxCisIxiLGA==}
    engines: {node: '>=6'}
    dev: true

  /is-stream/2.0.1:
    resolution: {integrity: sha512-hFoiJiTl63nn+kstHGBtewWSKnQLpyb155KHheA1l39uvtO9nWIop1p3udqPcUd/xbF1VLMO4n7OI6p7RbngDg==}
    engines: {node: '>=8'}

  /is-typedarray/1.0.0:
    resolution: {integrity: sha1-5HnICFjfDBsR3dppQPlgEfzaSpo=}
    dev: true

  /is-unicode-supported/0.1.0:
    resolution: {integrity: sha512-knxG2q4UC3u8stRGyAVJCOdxFmv5DZiRcdlIaAQXAbSfJya+OhopNotLQrstBhququ4ZpuKbDc/8S6mgXgPFPw==}
    engines: {node: '>=10'}
    dev: true

  /is-wsl/2.2.0:
    resolution: {integrity: sha512-fKzAra0rGJUUBwGBgNkHZuToZcn+TtXHpeCgmkMJMMYx1sQDYaCSyjJBSCa2nH1DGm7s3n1oBnohoVTBaN7Lww==}
    engines: {node: '>=8'}
    dependencies:
      is-docker: 2.2.1

  /isarray/1.0.0:
    resolution: {integrity: sha1-u5NdSFgsuhaMBoNJV6VKPgcSTxE=}

  /isexe/2.0.0:
    resolution: {integrity: sha1-6PvzdNxVb/iUehDcsFctYz8s+hA=}

  /isstream/0.1.2:
    resolution: {integrity: sha1-R+Y/evVa+m+S4VAOaQ64uFKcCZo=}
    dev: true
    optional: true

  /istanbul-lib-coverage/3.0.0:
    resolution: {integrity: sha512-UiUIqxMgRDET6eR+o5HbfRYP1l0hqkWOs7vNxC/mggutCMUIhWMm8gAHb8tHlyfD3/l6rlgNA5cKdDzEAf6hEg==}
    engines: {node: '>=8'}
    dev: true

  /istanbul-lib-instrument/4.0.3:
    resolution: {integrity: sha512-BXgQl9kf4WTCPCCpmFGoJkz/+uhvm7h7PFKUYxh7qarQd3ER33vHG//qaE8eN25l07YqZPpHXU9I09l/RD5aGQ==}
    engines: {node: '>=8'}
    dependencies:
      '@babel/core': 7.15.0
      '@istanbuljs/schema': 0.1.3
      istanbul-lib-coverage: 3.0.0
      semver: 6.3.0
    transitivePeerDependencies:
      - supports-color
    dev: true

  /istanbul-lib-report/3.0.0:
    resolution: {integrity: sha512-wcdi+uAKzfiGT2abPpKZ0hSU1rGQjUQnLvtY5MpQ7QCTahD3VODhcu4wcfY1YtkGaDD5yuydOLINXsfbus9ROw==}
    engines: {node: '>=8'}
    dependencies:
      istanbul-lib-coverage: 3.0.0
      make-dir: 3.1.0
      supports-color: 7.2.0
    dev: true

  /istanbul-lib-source-maps/4.0.0:
    resolution: {integrity: sha512-c16LpFRkR8vQXyHZ5nLpY35JZtzj1PQY1iZmesUbf1FZHbIupcWfjgOXBY9YHkLEQ6puz1u4Dgj6qmU/DisrZg==}
    engines: {node: '>=8'}
    dependencies:
      debug: 4.3.2
      istanbul-lib-coverage: 3.0.0
      source-map: 0.6.1
    transitivePeerDependencies:
      - supports-color
    dev: true

  /istanbul-reports/3.0.2:
    resolution: {integrity: sha512-9tZvz7AiR3PEDNGiV9vIouQ/EAcqMXFmkcA1CDFTwOB98OZVDL0PH9glHotf5Ugp6GCOTypfzGWI/OqjWNCRUw==}
    engines: {node: '>=8'}
    dependencies:
      html-escaper: 2.0.2
      istanbul-lib-report: 3.0.0
    dev: true

  /jest-changed-files/27.1.0:
    resolution: {integrity: sha512-eRcb13TfQw0xiV2E98EmiEgs9a5uaBIqJChyl0G7jR9fCIvGjXovnDS6Zbku3joij4tXYcSK4SE1AXqOlUxjWg==}
    engines: {node: ^10.13.0 || ^12.13.0 || ^14.15.0 || >=15.0.0}
    dependencies:
      '@jest/types': 27.1.0
      execa: 5.1.1
      throat: 6.0.1
    dev: true

  /jest-circus/27.1.0:
    resolution: {integrity: sha512-6FWtHs3nZyZlMBhRf1wvAC5CirnflbGJAY1xssSAnERLiiXQRH+wY2ptBVtXjX4gz4AA2EwRV57b038LmifRbA==}
    engines: {node: ^10.13.0 || ^12.13.0 || ^14.15.0 || >=15.0.0}
    dependencies:
      '@jest/environment': 27.1.0
      '@jest/test-result': 27.1.0
      '@jest/types': 27.1.0
      '@types/node': 16.7.1
      chalk: 4.1.2
      co: 4.6.0
      dedent: 0.7.0
      expect: 27.1.0
      is-generator-fn: 2.1.0
      jest-each: 27.1.0
      jest-matcher-utils: 27.1.0
      jest-message-util: 27.1.0
      jest-runtime: 27.1.0
      jest-snapshot: 27.1.0
      jest-util: 27.1.0
      pretty-format: 27.1.0
      slash: 3.0.0
      stack-utils: 2.0.3
      throat: 6.0.1
    transitivePeerDependencies:
      - supports-color
    dev: true

  /jest-cli/27.1.0_ts-node@10.2.1:
    resolution: {integrity: sha512-h6zPUOUu+6oLDrXz0yOWY2YXvBLk8gQinx4HbZ7SF4V3HzasQf+ncoIbKENUMwXyf54/6dBkYXvXJos+gOHYZw==}
    engines: {node: ^10.13.0 || ^12.13.0 || ^14.15.0 || >=15.0.0}
    hasBin: true
    peerDependencies:
      node-notifier: ^8.0.1 || ^9.0.0 || ^10.0.0
    peerDependenciesMeta:
      node-notifier:
        optional: true
    dependencies:
      '@jest/core': 27.1.0_ts-node@10.2.1
      '@jest/test-result': 27.1.0
      '@jest/types': 27.1.0
      chalk: 4.1.2
      exit: 0.1.2
      graceful-fs: 4.2.8
      import-local: 3.0.2
      jest-config: 27.1.0_ts-node@10.2.1
      jest-util: 27.1.0
      jest-validate: 27.1.0
      prompts: 2.4.1
      yargs: 16.2.0
    transitivePeerDependencies:
      - bufferutil
      - canvas
      - supports-color
      - ts-node
      - utf-8-validate
    dev: true

  /jest-config/27.1.0_ts-node@10.2.1:
    resolution: {integrity: sha512-GMo7f76vMYUA3b3xOdlcKeKQhKcBIgurjERO2hojo0eLkKPGcw7fyIoanH+m6KOP2bLad+fGnF8aWOJYxzNPeg==}
    engines: {node: ^10.13.0 || ^12.13.0 || ^14.15.0 || >=15.0.0}
    peerDependencies:
      ts-node: '>=9.0.0'
    peerDependenciesMeta:
      ts-node:
        optional: true
    dependencies:
      '@babel/core': 7.15.0
      '@jest/test-sequencer': 27.1.0
      '@jest/types': 27.1.0
      babel-jest: 27.1.0_@babel+core@7.15.0
      chalk: 4.1.2
      deepmerge: 4.2.2
      glob: 7.1.7
      graceful-fs: 4.2.8
      is-ci: 3.0.0
      jest-circus: 27.1.0
      jest-environment-jsdom: 27.1.0
      jest-environment-node: 27.1.0
      jest-get-type: 27.0.6
      jest-jasmine2: 27.1.0
      jest-regex-util: 27.0.6
      jest-resolve: 27.1.0
      jest-runner: 27.1.0
      jest-util: 27.1.0
      jest-validate: 27.1.0
      micromatch: 4.0.4
      pretty-format: 27.1.0
      ts-node: 10.2.1_b04324131e2fb5ba13b634647cdac0ef
    transitivePeerDependencies:
      - bufferutil
      - canvas
      - supports-color
      - utf-8-validate
    dev: true

  /jest-diff/27.0.6:
    resolution: {integrity: sha512-Z1mqgkTCSYaFgwTlP/NUiRzdqgxmmhzHY1Tq17zL94morOHfHu3K4bgSgl+CR4GLhpV8VxkuOYuIWnQ9LnFqmg==}
    engines: {node: ^10.13.0 || ^12.13.0 || ^14.15.0 || >=15.0.0}
    dependencies:
      chalk: 4.1.2
      diff-sequences: 27.0.6
      jest-get-type: 27.0.6
      pretty-format: 27.0.6
    dev: true

  /jest-diff/27.1.0:
    resolution: {integrity: sha512-rjfopEYl58g/SZTsQFmspBODvMSytL16I+cirnScWTLkQVXYVZfxm78DFfdIIXc05RCYuGjxJqrdyG4PIFzcJg==}
    engines: {node: ^10.13.0 || ^12.13.0 || ^14.15.0 || >=15.0.0}
    dependencies:
      chalk: 4.1.2
      diff-sequences: 27.0.6
      jest-get-type: 27.0.6
      pretty-format: 27.1.0
    dev: true

  /jest-docblock/27.0.6:
    resolution: {integrity: sha512-Fid6dPcjwepTFraz0YxIMCi7dejjJ/KL9FBjPYhBp4Sv1Y9PdhImlKZqYU555BlN4TQKaTc+F2Av1z+anVyGkA==}
    engines: {node: ^10.13.0 || ^12.13.0 || ^14.15.0 || >=15.0.0}
    dependencies:
      detect-newline: 3.1.0
    dev: true

  /jest-each/27.1.0:
    resolution: {integrity: sha512-K/cNvQlmDqQMRHF8CaQ0XPzCfjP5HMJc2bIJglrIqI9fjwpNqITle63IWE+wq4p+3v+iBgh7Wq0IdGpLx5xjDg==}
    engines: {node: ^10.13.0 || ^12.13.0 || ^14.15.0 || >=15.0.0}
    dependencies:
      '@jest/types': 27.1.0
      chalk: 4.1.2
      jest-get-type: 27.0.6
      jest-util: 27.1.0
      pretty-format: 27.1.0
    dev: true

  /jest-environment-jsdom/27.1.0:
    resolution: {integrity: sha512-JbwOcOxh/HOtsj56ljeXQCUJr3ivnaIlM45F5NBezFLVYdT91N5UofB1ux2B1CATsQiudcHdgTaeuqGXJqjJYQ==}
    engines: {node: ^10.13.0 || ^12.13.0 || ^14.15.0 || >=15.0.0}
    dependencies:
      '@jest/environment': 27.1.0
      '@jest/fake-timers': 27.1.0
      '@jest/types': 27.1.0
      '@types/node': 16.7.1
      jest-mock: 27.1.0
      jest-util: 27.1.0
      jsdom: 16.7.0
    transitivePeerDependencies:
      - bufferutil
      - canvas
      - supports-color
      - utf-8-validate
    dev: true

  /jest-environment-node/27.1.0:
    resolution: {integrity: sha512-JIyJ8H3wVyM4YCXp7njbjs0dIT87yhGlrXCXhDKNIg1OjurXr6X38yocnnbXvvNyqVTqSI4M9l+YfPKueqL1lw==}
    engines: {node: ^10.13.0 || ^12.13.0 || ^14.15.0 || >=15.0.0}
    dependencies:
      '@jest/environment': 27.1.0
      '@jest/fake-timers': 27.1.0
      '@jest/types': 27.1.0
      '@types/node': 16.7.1
      jest-mock: 27.1.0
      jest-util: 27.1.0
    dev: true

  /jest-get-type/27.0.6:
    resolution: {integrity: sha512-XTkK5exIeUbbveehcSR8w0bhH+c0yloW/Wpl+9vZrjzztCPWrxhHwkIFpZzCt71oRBsgxmuUfxEqOYoZI2macg==}
    engines: {node: ^10.13.0 || ^12.13.0 || ^14.15.0 || >=15.0.0}
    dev: true

  /jest-haste-map/27.1.0:
    resolution: {integrity: sha512-7mz6LopSe+eA6cTFMf10OfLLqRoIPvmMyz5/OnSXnHO7hB0aDP1iIeLWCXzAcYU5eIJVpHr12Bk9yyq2fTW9vg==}
    engines: {node: ^10.13.0 || ^12.13.0 || ^14.15.0 || >=15.0.0}
    dependencies:
      '@jest/types': 27.1.0
      '@types/graceful-fs': 4.1.5
      '@types/node': 16.7.1
      anymatch: 3.1.2
      fb-watchman: 2.0.1
      graceful-fs: 4.2.8
      jest-regex-util: 27.0.6
      jest-serializer: 27.0.6
      jest-util: 27.1.0
      jest-worker: 27.1.0
      micromatch: 4.0.4
      walker: 1.0.7
    optionalDependencies:
      fsevents: 2.3.2
    dev: true

  /jest-jasmine2/27.1.0:
    resolution: {integrity: sha512-Z/NIt0wBDg3przOW2FCWtYjMn3Ip68t0SL60agD/e67jlhTyV3PIF8IzT9ecwqFbeuUSO2OT8WeJgHcalDGFzQ==}
    engines: {node: ^10.13.0 || ^12.13.0 || ^14.15.0 || >=15.0.0}
    dependencies:
      '@babel/traverse': 7.15.0
      '@jest/environment': 27.1.0
      '@jest/source-map': 27.0.6
      '@jest/test-result': 27.1.0
      '@jest/types': 27.1.0
      '@types/node': 16.7.1
      chalk: 4.1.2
      co: 4.6.0
      expect: 27.1.0
      is-generator-fn: 2.1.0
      jest-each: 27.1.0
      jest-matcher-utils: 27.1.0
      jest-message-util: 27.1.0
      jest-runtime: 27.1.0
      jest-snapshot: 27.1.0
      jest-util: 27.1.0
      pretty-format: 27.1.0
      throat: 6.0.1
    transitivePeerDependencies:
      - supports-color
    dev: true

  /jest-leak-detector/27.1.0:
    resolution: {integrity: sha512-oHvSkz1E80VyeTKBvZNnw576qU+cVqRXUD3/wKXh1zpaki47Qty2xeHg2HKie9Hqcd2l4XwircgNOWb/NiGqdA==}
    engines: {node: ^10.13.0 || ^12.13.0 || ^14.15.0 || >=15.0.0}
    dependencies:
      jest-get-type: 27.0.6
      pretty-format: 27.1.0
    dev: true

  /jest-matcher-utils/27.1.0:
    resolution: {integrity: sha512-VmAudus2P6Yt/JVBRdTPFhUzlIN8DYJd+et5Rd9QDsO/Z82Z4iwGjo43U8Z+PTiz8CBvKvlb6Fh3oKy39hykkQ==}
    engines: {node: ^10.13.0 || ^12.13.0 || ^14.15.0 || >=15.0.0}
    dependencies:
      chalk: 4.1.2
      jest-diff: 27.1.0
      jest-get-type: 27.0.6
      pretty-format: 27.1.0
    dev: true

  /jest-message-util/27.1.0:
    resolution: {integrity: sha512-Eck8NFnJ5Sg36R9XguD65cf2D5+McC+NF5GIdEninoabcuoOfWrID5qJhufq5FB0DRKoiyxB61hS7MKoMD0trQ==}
    engines: {node: ^10.13.0 || ^12.13.0 || ^14.15.0 || >=15.0.0}
    dependencies:
      '@babel/code-frame': 7.14.5
      '@jest/types': 27.1.0
      '@types/stack-utils': 2.0.1
      chalk: 4.1.2
      graceful-fs: 4.2.8
      micromatch: 4.0.4
      pretty-format: 27.1.0
      slash: 3.0.0
      stack-utils: 2.0.3
    dev: true

  /jest-mock/27.1.0:
    resolution: {integrity: sha512-iT3/Yhu7DwAg/0HvvLCqLvrTKTRMyJlrrfJYWzuLSf9RCAxBoIXN3HoymZxMnYsC3eD8ewGbUa9jUknwBenx2w==}
    engines: {node: ^10.13.0 || ^12.13.0 || ^14.15.0 || >=15.0.0}
    dependencies:
      '@jest/types': 27.1.0
      '@types/node': 16.7.1
    dev: true

  /jest-pnp-resolver/1.2.2_jest-resolve@27.1.0:
    resolution: {integrity: sha512-olV41bKSMm8BdnuMsewT4jqlZ8+3TCARAXjZGT9jcoSnrfUnRCqnMoF9XEeoWjbzObpqF9dRhHQj0Xb9QdF6/w==}
    engines: {node: '>=6'}
    peerDependencies:
      jest-resolve: '*'
    peerDependenciesMeta:
      jest-resolve:
        optional: true
    dependencies:
      jest-resolve: 27.1.0
    dev: true

  /jest-regex-util/27.0.6:
    resolution: {integrity: sha512-SUhPzBsGa1IKm8hx2F4NfTGGp+r7BXJ4CulsZ1k2kI+mGLG+lxGrs76veN2LF/aUdGosJBzKgXmNCw+BzFqBDQ==}
    engines: {node: ^10.13.0 || ^12.13.0 || ^14.15.0 || >=15.0.0}
    dev: true

  /jest-resolve-dependencies/27.1.0:
    resolution: {integrity: sha512-Kq5XuDAELuBnrERrjFYEzu/A+i2W7l9HnPWqZEeKGEQ7m1R+6ndMbdXCVCx29Se1qwLZLgvoXwinB3SPIaitMQ==}
    engines: {node: ^10.13.0 || ^12.13.0 || ^14.15.0 || >=15.0.0}
    dependencies:
      '@jest/types': 27.1.0
      jest-regex-util: 27.0.6
      jest-snapshot: 27.1.0
    transitivePeerDependencies:
      - supports-color
    dev: true

  /jest-resolve/27.1.0:
    resolution: {integrity: sha512-TXvzrLyPg0vLOwcWX38ZGYeEztSEmW+cQQKqc4HKDUwun31wsBXwotRlUz4/AYU/Fq4GhbMd/ileIWZEtcdmIA==}
    engines: {node: ^10.13.0 || ^12.13.0 || ^14.15.0 || >=15.0.0}
    dependencies:
      '@jest/types': 27.1.0
      chalk: 4.1.2
      escalade: 3.1.1
      graceful-fs: 4.2.8
      jest-haste-map: 27.1.0
      jest-pnp-resolver: 1.2.2_jest-resolve@27.1.0
      jest-util: 27.1.0
      jest-validate: 27.1.0
      resolve: 1.20.0
      slash: 3.0.0
    dev: true

  /jest-runner/27.1.0:
    resolution: {integrity: sha512-ZWPKr9M5w5gDplz1KsJ6iRmQaDT/yyAFLf18fKbb/+BLWsR1sCNC2wMT0H7pP3gDcBz0qZ6aJraSYUNAGSJGaw==}
    engines: {node: ^10.13.0 || ^12.13.0 || ^14.15.0 || >=15.0.0}
    dependencies:
      '@jest/console': 27.1.0
      '@jest/environment': 27.1.0
      '@jest/test-result': 27.1.0
      '@jest/transform': 27.1.0
      '@jest/types': 27.1.0
      '@types/node': 16.7.1
      chalk: 4.1.2
      emittery: 0.8.1
      exit: 0.1.2
      graceful-fs: 4.2.8
      jest-docblock: 27.0.6
      jest-environment-jsdom: 27.1.0
      jest-environment-node: 27.1.0
      jest-haste-map: 27.1.0
      jest-leak-detector: 27.1.0
      jest-message-util: 27.1.0
      jest-resolve: 27.1.0
      jest-runtime: 27.1.0
      jest-util: 27.1.0
      jest-worker: 27.1.0
      source-map-support: 0.5.19
      throat: 6.0.1
    transitivePeerDependencies:
      - bufferutil
      - canvas
      - supports-color
      - utf-8-validate
    dev: true

  /jest-runtime/27.1.0:
    resolution: {integrity: sha512-okiR2cpGjY0RkWmUGGado6ETpFOi9oG3yV0CioYdoktkVxy5Hv0WRLWnJFuArSYS8cHMCNcceUUMGiIfgxCO9A==}
    engines: {node: ^10.13.0 || ^12.13.0 || ^14.15.0 || >=15.0.0}
    dependencies:
      '@jest/console': 27.1.0
      '@jest/environment': 27.1.0
      '@jest/fake-timers': 27.1.0
      '@jest/globals': 27.1.0
      '@jest/source-map': 27.0.6
      '@jest/test-result': 27.1.0
      '@jest/transform': 27.1.0
      '@jest/types': 27.1.0
      '@types/yargs': 16.0.4
      chalk: 4.1.2
      cjs-module-lexer: 1.2.2
      collect-v8-coverage: 1.0.1
      execa: 5.1.1
      exit: 0.1.2
      glob: 7.1.7
      graceful-fs: 4.2.8
      jest-haste-map: 27.1.0
      jest-message-util: 27.1.0
      jest-mock: 27.1.0
      jest-regex-util: 27.0.6
      jest-resolve: 27.1.0
      jest-snapshot: 27.1.0
      jest-util: 27.1.0
      jest-validate: 27.1.0
      slash: 3.0.0
      strip-bom: 4.0.0
      yargs: 16.2.0
    transitivePeerDependencies:
      - supports-color
    dev: true

  /jest-serializer/27.0.6:
    resolution: {integrity: sha512-PtGdVK9EGC7dsaziskfqaAPib6wTViY3G8E5wz9tLVPhHyiDNTZn/xjZ4khAw+09QkoOVpn7vF5nPSN6dtBexA==}
    engines: {node: ^10.13.0 || ^12.13.0 || ^14.15.0 || >=15.0.0}
    dependencies:
      '@types/node': 16.7.1
      graceful-fs: 4.2.8
    dev: true

  /jest-snapshot/27.1.0:
    resolution: {integrity: sha512-eaeUBoEjuuRwmiRI51oTldUsKOohB1F6fPqWKKILuDi/CStxzp2IWekVUXbuHHoz5ik33ioJhshiHpgPFbYgcA==}
    engines: {node: ^10.13.0 || ^12.13.0 || ^14.15.0 || >=15.0.0}
    dependencies:
      '@babel/core': 7.15.0
      '@babel/generator': 7.15.0
      '@babel/parser': 7.15.3
      '@babel/plugin-syntax-typescript': 7.14.5_@babel+core@7.15.0
      '@babel/traverse': 7.15.0
      '@babel/types': 7.15.0
      '@jest/transform': 27.1.0
      '@jest/types': 27.1.0
      '@types/babel__traverse': 7.14.2
      '@types/prettier': 2.3.2
      babel-preset-current-node-syntax: 1.0.1_@babel+core@7.15.0
      chalk: 4.1.2
      expect: 27.1.0
      graceful-fs: 4.2.8
      jest-diff: 27.1.0
      jest-get-type: 27.0.6
      jest-haste-map: 27.1.0
      jest-matcher-utils: 27.1.0
      jest-message-util: 27.1.0
      jest-resolve: 27.1.0
      jest-util: 27.1.0
      natural-compare: 1.4.0
      pretty-format: 27.1.0
      semver: 7.3.5
    transitivePeerDependencies:
      - supports-color
    dev: true

  /jest-util/27.0.6:
    resolution: {integrity: sha512-1JjlaIh+C65H/F7D11GNkGDDZtDfMEM8EBXsvd+l/cxtgQ6QhxuloOaiayt89DxUvDarbVhqI98HhgrM1yliFQ==}
    engines: {node: ^10.13.0 || ^12.13.0 || ^14.15.0 || >=15.0.0}
    dependencies:
      '@jest/types': 27.0.6
      '@types/node': 12.20.20
      chalk: 4.1.2
      graceful-fs: 4.2.8
      is-ci: 3.0.0
      picomatch: 2.3.0
    dev: true

  /jest-util/27.1.0:
    resolution: {integrity: sha512-edSLD2OneYDKC6gZM1yc+wY/877s/fuJNoM1k3sOEpzFyeptSmke3SLnk1dDHk9CgTA+58mnfx3ew3J11Kes/w==}
    engines: {node: ^10.13.0 || ^12.13.0 || ^14.15.0 || >=15.0.0}
    dependencies:
      '@jest/types': 27.1.0
      '@types/node': 16.7.1
      chalk: 4.1.2
      graceful-fs: 4.2.8
      is-ci: 3.0.0
      picomatch: 2.3.0
    dev: true

  /jest-validate/27.1.0:
    resolution: {integrity: sha512-QiJ+4XuSuMsfPi9zvdO//IrSRSlG6ybJhOpuqYSsuuaABaNT84h0IoD6vvQhThBOKT+DIKvl5sTM0l6is9+SRA==}
    engines: {node: ^10.13.0 || ^12.13.0 || ^14.15.0 || >=15.0.0}
    dependencies:
      '@jest/types': 27.1.0
      camelcase: 6.2.0
      chalk: 4.1.2
      jest-get-type: 27.0.6
      leven: 3.1.0
      pretty-format: 27.1.0
    dev: true

  /jest-watcher/27.1.0:
    resolution: {integrity: sha512-ivaWTrA46aHWdgPDgPypSHiNQjyKnLBpUIHeBaGg11U+pDzZpkffGlcB1l1a014phmG0mHgkOHtOgiqJQM6yKQ==}
    engines: {node: ^10.13.0 || ^12.13.0 || ^14.15.0 || >=15.0.0}
    dependencies:
      '@jest/test-result': 27.1.0
      '@jest/types': 27.1.0
      '@types/node': 16.7.1
      ansi-escapes: 4.3.2
      chalk: 4.1.2
      jest-util: 27.1.0
      string-length: 4.0.2
    dev: true

  /jest-worker/27.1.0:
    resolution: {integrity: sha512-mO4PHb2QWLn9yRXGp7rkvXLAYuxwhq1ZYUo0LoDhg8wqvv4QizP1ZWEJOeolgbEgAWZLIEU0wsku8J+lGWfBhg==}
    engines: {node: '>= 10.13.0'}
    dependencies:
      '@types/node': 16.7.1
      merge-stream: 2.0.0
      supports-color: 8.1.1
    dev: true

  /jest/27.1.0_ts-node@10.2.1:
    resolution: {integrity: sha512-pSQDVwRSwb109Ss13lcMtdfS9r8/w2Zz8+mTUA9VORD66GflCdl8nUFCqM96geOD2EBwWCNURrNAfQsLIDNBdg==}
    engines: {node: ^10.13.0 || ^12.13.0 || ^14.15.0 || >=15.0.0}
    hasBin: true
    peerDependencies:
      node-notifier: ^8.0.1 || ^9.0.0 || ^10.0.0
    peerDependenciesMeta:
      node-notifier:
        optional: true
    dependencies:
      '@jest/core': 27.1.0_ts-node@10.2.1
      import-local: 3.0.2
      jest-cli: 27.1.0_ts-node@10.2.1
    transitivePeerDependencies:
      - bufferutil
      - canvas
      - supports-color
      - ts-node
      - utf-8-validate
    dev: true

  /js-levenshtein/1.1.6:
    resolution: {integrity: sha512-X2BB11YZtrRqY4EnQcLX5Rh373zbK4alC1FW7D7MBhL2gtcC17cTnr6DmfHZeS0s2rTHjUTMMHfG7gO8SSdw+g==}
    engines: {node: '>=0.10.0'}
    dev: true

  /js-tokens/4.0.0:
    resolution: {integrity: sha512-RdJUflcE3cUzKiMqQgsCu06FPu9UdIJO0beYbPhHN4k6apgJtifcoCtT9bcxOpYBtpD2kCM6Sbzg4CausW/PKQ==}

  /js-yaml/3.14.1:
    resolution: {integrity: sha512-okMH7OXXJ7YrN9Ok3/SXrnu4iX9yOk+25nqX4imS2npuvTYDmo/QEZoqwZkYaIDk3jVvBOTOIEgEhaLOynBS9g==}
    hasBin: true
    dependencies:
      argparse: 1.0.10
      esprima: 4.0.1
    dev: true

  /jsbi/3.2.1:
    resolution: {integrity: sha512-NzcT09wuJReIO829enrY3yRdHFz+ciVIq01PCGPkHlwIv5Dj9v2F4daQ4akwuPHf6xO/oii4Jrd3BsPepOxXrg==}
    dev: true

  /jsbn/0.1.1:
    resolution: {integrity: sha1-peZUwuWi3rXyAdls77yoDA7y9RM=}
    dev: true
    optional: true

  /jsdom/16.7.0:
    resolution: {integrity: sha512-u9Smc2G1USStM+s/x1ru5Sxrl6mPYCbByG1U/hUmqaVsm4tbNyS7CicOSRyuGQYZhTu0h84qkZZQ/I+dzizSVw==}
    engines: {node: '>=10'}
    peerDependencies:
      canvas: ^2.5.0
    peerDependenciesMeta:
      canvas:
        optional: true
    dependencies:
      abab: 2.0.5
      acorn: 8.4.1
      acorn-globals: 6.0.0
      cssom: 0.4.4
      cssstyle: 2.3.0
      data-urls: 2.0.0
      decimal.js: 10.3.1
      domexception: 2.0.1
      escodegen: 2.0.0
      form-data: 3.0.1
      html-encoding-sniffer: 2.0.1
      http-proxy-agent: 4.0.1
      https-proxy-agent: 5.0.0
      is-potential-custom-element-name: 1.0.1
      nwsapi: 2.2.0
      parse5: 6.0.1
      saxes: 5.0.1
      symbol-tree: 3.2.4
      tough-cookie: 4.0.0
      w3c-hr-time: 1.0.2
      w3c-xmlserializer: 2.0.0
      webidl-conversions: 6.1.0
      whatwg-encoding: 1.0.5
      whatwg-mimetype: 2.3.0
      whatwg-url: 8.7.0
      ws: 7.5.3
      xml-name-validator: 3.0.0
    transitivePeerDependencies:
      - bufferutil
      - supports-color
      - utf-8-validate
    dev: true

  /jsesc/2.5.2:
    resolution: {integrity: sha512-OYu7XEzjkCQ3C5Ps3QIZsQfNpqoJyZZA99wd9aWd05NCtC5pWOkShK2mkL6HXQR6/Cy2lbNdPlZBpuQHXE63gA==}
    engines: {node: '>=4'}
    hasBin: true
    dev: true

  /json-parse-even-better-errors/2.3.1:
    resolution: {integrity: sha512-xyFwyhro/JEof6Ghe2iz2NcXoj2sloNsWr/XsERDK/oiPCfaNhl5ONfp+jQdAZRQQ0IJWNzH9zIZF7li91kh2w==}

  /json-schema-traverse/0.4.1:
    resolution: {integrity: sha512-xbbCH5dCYU5T8LcEhhuh7HJ88HXuW3qsI3Y0zOZFKfZEHcpWiHU/Jxzk629Brsab/mMiHQti9wMP+845RPe3Vg==}
    dev: true

  /json-schema-traverse/1.0.0:
    resolution: {integrity: sha512-NM8/P9n3XjXhIZn1lLhkFaACTOURQXjWhV4BA/RnOv8xvgqtqpAX9IO4mRQxSx1Rlo4tqzeqb0sOlruaOy3dug==}
    dev: true

  /json-schema/0.2.3:
    resolution: {integrity: sha1-tIDIkuWaLwWVTOcnvT8qTogvnhM=}
    dev: true
    optional: true

  /json-stable-stringify-without-jsonify/1.0.1:
    resolution: {integrity: sha1-nbe1lJatPzz+8wp1FC0tkwrXJlE=}
    dev: true

  /json-stringify-safe/5.0.1:
    resolution: {integrity: sha1-Epai1Y/UXxmg9s4B1lcB4sc1tus=}
    dev: true
    optional: true

  /json5/2.2.0:
    resolution: {integrity: sha512-f+8cldu7X/y7RAJurMEJmdoKXGB/X550w2Nr3tTbezL6RwEE/iMcm+tZnXeoZtKuOq6ft8+CqzEkrIgx1fPoQA==}
    engines: {node: '>=6'}
    hasBin: true
    dependencies:
      minimist: 1.2.5
    dev: true

  /jsonwebtoken/8.5.1:
    resolution: {integrity: sha512-XjwVfRS6jTMsqYs0EsuJ4LGxXV14zQybNd4L2r0UvbVnSF9Af8x7p5MzbJ90Ioz/9TI41/hTCvznF/loiSzn8w==}
    engines: {node: '>=4', npm: '>=1.4.28'}
    dependencies:
      jws: 3.2.2
      lodash.includes: 4.3.0
      lodash.isboolean: 3.0.3
      lodash.isinteger: 4.0.4
      lodash.isnumber: 3.0.3
      lodash.isplainobject: 4.0.6
      lodash.isstring: 4.0.1
      lodash.once: 4.1.1
      ms: 2.1.3
      semver: 5.7.1
    dev: true

  /jsprim/1.4.1:
    resolution: {integrity: sha1-MT5mvB5cwG5Di8G3SZwuXFastqI=}
    engines: {'0': node >=0.6.0}
    dependencies:
      assert-plus: 1.0.0
      extsprintf: 1.3.0
      json-schema: 0.2.3
      verror: 1.10.0
    dev: true
    optional: true

  /jwa/1.4.1:
    resolution: {integrity: sha512-qiLX/xhEEFKUAJ6FiBMbes3w9ATzyk5W7Hvzpa/SLYdxNtng+gcurvrI7TbACjIXlsJyr05/S1oUhZrc63evQA==}
    dependencies:
      buffer-equal-constant-time: 1.0.1
      ecdsa-sig-formatter: 1.0.11
      safe-buffer: 5.2.1
    dev: true

  /jwa/2.0.0:
    resolution: {integrity: sha512-jrZ2Qx916EA+fq9cEAeCROWPTfCwi1IVHqT2tapuqLEVVDKFDENFw1oL+MwrTvH6msKxsd1YTDVw6uKEcsrLEA==}
    dependencies:
      buffer-equal-constant-time: 1.0.1
      ecdsa-sig-formatter: 1.0.11
      safe-buffer: 5.2.1
    dev: true

  /jws/3.2.2:
    resolution: {integrity: sha512-YHlZCB6lMTllWDtSPHz/ZXTsi8S00usEV6v1tjq8tOUZzw7DpSDWVXjXDre6ed1w/pd495ODpHZYSdkRTsa0HA==}
    dependencies:
      jwa: 1.4.1
      safe-buffer: 5.2.1
    dev: true

  /jws/4.0.0:
    resolution: {integrity: sha512-KDncfTmOZoOMTFG4mBlG0qUIOlc03fmzH+ru6RgYVZhPkyiy/92Owlt/8UEN+a4TXR1FQetfIpJE8ApdvdVxTg==}
    dependencies:
      jwa: 2.0.0
      safe-buffer: 5.2.1
    dev: true

  /keytar/7.7.0:
    resolution: {integrity: sha512-YEY9HWqThQc5q5xbXbRwsZTh2PJ36OSYRjSv3NN2xf5s5dpLTjEZnC2YikR29OaVybf9nQ0dJ/80i40RS97t/A==}
    requiresBuild: true
    dependencies:
      node-addon-api: 3.2.1
      prebuild-install: 6.1.4
    dev: true
    optional: true

  /kind-of/6.0.3:
    resolution: {integrity: sha512-dcS1ul+9tmeD95T+x28/ehLgd9mENa3LsvDTtzm3vyBEO7RPptvAD+t44WVXaUjTBRcrpFeFlC8WCruUR456hw==}
    engines: {node: '>=0.10.0'}
    dev: true

  /kleur/3.0.3:
    resolution: {integrity: sha512-eTIzlVOSUR+JxdDFepEYcBMtZ9Qqdef+rnzWdRZuMbOywu5tO2w2N7rqjoANZ5k9vywhL6Br1VRjUIgTQx4E8w==}
    engines: {node: '>=6'}

  /klona/2.0.4:
    resolution: {integrity: sha512-ZRbnvdg/NxqzC7L9Uyqzf4psi1OM4Cuc+sJAkQPjO6XkQIJTNbfK2Rsmbw8fx1p2mkZdp2FZYo2+LwXYY/uwIA==}
    engines: {node: '>= 8'}
    dev: true

  /lazystream/1.0.0:
    resolution: {integrity: sha1-9plf4PggOS9hOWvolGJAe7dxaOQ=}
    engines: {node: '>= 0.6.3'}
    dependencies:
      readable-stream: 2.3.7

  /leven/3.1.0:
    resolution: {integrity: sha512-qsda+H8jTaUaN/x5vzW2rzc+8Rw4TAQ/4KjB46IwK5VH+IlVeeeje/EoZRpiXvIqjFgK84QffqPztGI3VBLG1A==}
    engines: {node: '>=6'}
    dev: true

  /levn/0.3.0:
    resolution: {integrity: sha1-OwmSTt+fCDwEkP3UwLxEIeBHZO4=}
    engines: {node: '>= 0.8.0'}
    dependencies:
      prelude-ls: 1.1.2
      type-check: 0.3.2
    dev: true

  /levn/0.4.1:
    resolution: {integrity: sha512-+bT2uH4E5LGE7h/n3evcS/sQlJXCpIp6ym8OWJ5eV6+67Dsql/LaaT7qJBAt2rzfoa/5QBGBhxDix1dMt2kQKQ==}
    engines: {node: '>= 0.8.0'}
    dependencies:
      prelude-ls: 1.2.1
      type-check: 0.4.0
    dev: true

  /line-replace/2.0.1:
    resolution: {integrity: sha512-CSr3f6gynLCA9R+RBS0IDIfv7a8OAXcuyq+CHgq0WzbQ7KSJQfF5DgtpRVxpSp1KBNXogtzbNqAeUjrmHYTPYA==}
    hasBin: true
    dev: true

  /lines-and-columns/1.1.6:
    resolution: {integrity: sha1-HADHQ7QzzQpOgHWPe2SldEDZ/wA=}

  /lint-staged/11.1.2:
    resolution: {integrity: sha512-6lYpNoA9wGqkL6Hew/4n1H6lRqF3qCsujVT0Oq5Z4hiSAM7S6NksPJ3gnr7A7R52xCtiZMcEUNNQ6d6X5Bvh9w==}
    hasBin: true
    dependencies:
      chalk: 4.1.2
      cli-truncate: 2.1.0
      commander: 7.2.0
      cosmiconfig: 7.0.1
      debug: 4.3.2
      enquirer: 2.3.6
      execa: 5.1.1
      listr2: 3.11.0_enquirer@2.3.6
      log-symbols: 4.1.0
      micromatch: 4.0.4
      normalize-path: 3.0.0
      please-upgrade-node: 3.2.0
      string-argv: 0.3.1
      stringify-object: 3.3.0
    transitivePeerDependencies:
      - supports-color
    dev: true

  /listr2/3.11.0_enquirer@2.3.6:
    resolution: {integrity: sha512-XLJVe2JgXCyQTa3FbSv11lkKExYmEyA4jltVo8z4FX10Vt1Yj8IMekBfwim0BSOM9uj1QMTJvDQQpHyuPbB/dQ==}
    engines: {node: '>=10.0.0'}
    peerDependencies:
      enquirer: '>= 2.3.0 < 3'
    dependencies:
      cli-truncate: 2.1.0
      colorette: 1.3.0
      enquirer: 2.3.6
      log-update: 4.0.0
      p-map: 4.0.0
      rxjs: 6.6.7
      through: 2.3.8
      wrap-ansi: 7.0.0
    dev: true

  /locate-path/3.0.0:
    resolution: {integrity: sha512-7AO748wWnIhNqAuaty2ZWHkQHRSNfPVIsPIfwEOWO22AmaoVrWavlOcMR5nzTLNYvp36X220/maaRsrec1G65A==}
    engines: {node: '>=6'}
    dependencies:
      p-locate: 3.0.0
      path-exists: 3.0.0

  /locate-path/5.0.0:
    resolution: {integrity: sha512-t7hw9pI+WvuwNJXwk5zVHpyhIqzg2qTlklJOf0mVxGSbe3Fp2VieZcduNYjaLDoy6p9uGpQEGWG87WpMKlNq8g==}
    engines: {node: '>=8'}
    dependencies:
      p-locate: 4.1.0

  /locate-path/6.0.0:
    resolution: {integrity: sha512-iPZK6eYjbxRu3uB4/WZ3EsEIMJFMqAoopl3R+zuq0UjcAm/MO6KCweDgPfP3elTztoKP3KtnVHxTn2NHBSDVUw==}
    engines: {node: '>=10'}
    dependencies:
      p-locate: 5.0.0

  /lodash.clonedeep/4.5.0:
    resolution: {integrity: sha1-4j8/nE+Pvd6HJSnBBxhXoIblzO8=}
    dev: true

  /lodash.deburr/4.1.0:
    resolution: {integrity: sha1-3bG7s+8HRYwBd7oH3hRCLLAz/5s=}

  /lodash.defaults/4.2.0:
    resolution: {integrity: sha1-0JF4cW/+pN3p5ft7N/bwgCJ0WAw=}

  /lodash.difference/4.5.0:
    resolution: {integrity: sha1-nMtOUF1Ia5FlE0V3KIWi3yf9AXw=}

  /lodash.flatten/4.4.0:
    resolution: {integrity: sha1-8xwiIlqWMtK7+OSt2+8kCqdlph8=}

  /lodash.includes/4.3.0:
    resolution: {integrity: sha1-YLuYqHy5I8aMoeUTJUgzFISfVT8=}
    dev: true

  /lodash.isboolean/3.0.3:
    resolution: {integrity: sha1-bC4XHbKiV82WgC/UOwGyDV9YcPY=}
    dev: true

  /lodash.isinteger/4.0.4:
    resolution: {integrity: sha1-YZwK89A/iwTDH1iChAt3sRzWg0M=}
    dev: true

  /lodash.isnumber/3.0.3:
    resolution: {integrity: sha1-POdoEMWSjQM1IwGsKHMX8RwLH/w=}
    dev: true

  /lodash.isplainobject/4.0.6:
    resolution: {integrity: sha1-fFJqUtibRcRcxpC4gWO+BJf1UMs=}

  /lodash.isstring/4.0.1:
    resolution: {integrity: sha1-1SfftUVuynzJu5XV2ur4i6VKVFE=}
    dev: true

  /lodash.merge/4.6.2:
    resolution: {integrity: sha512-0KpjqXRVvrYyCsX1swR/XTK0va6VQkQM6MNo7PqW77ByjAhoARA8EfrP1N4+KlKj8YS0ZUCtRT/YUuhyYDujIQ==}
    dev: true

  /lodash.once/4.1.1:
    resolution: {integrity: sha1-DdOXEhPHxW34gJd9UEyI+0cal6w=}
    dev: true

  /lodash.truncate/4.4.2:
    resolution: {integrity: sha1-WjUNoLERO4N+z//VgSy+WNbq4ZM=}
    dev: true

  /lodash.union/4.6.0:
    resolution: {integrity: sha1-SLtQiECfFvGCFmZkHETdGqrjzYg=}

  /lodash/4.17.21:
    resolution: {integrity: sha512-v2kDEe57lecTulaDIuNTPy3Ry4gLGJ6Z1O3vE1krgXZNrsQ+LFTGHVxVjcXPs17LhbZVGedAJv8XZ1tvj5FvSg==}
    dev: true

  /log-symbols/4.1.0:
    resolution: {integrity: sha512-8XPvpAA8uyhfteu8pIvQxpJZ7SYYdpUivZpGy6sFsBuKRY/7rQGavedeB8aK+Zkyq6upMFVL/9AW6vOYzfRyLg==}
    engines: {node: '>=10'}
    dependencies:
      chalk: 4.1.2
      is-unicode-supported: 0.1.0
    dev: true

  /log-update/4.0.0:
    resolution: {integrity: sha512-9fkkDevMefjg0mmzWFBW8YkFP91OrizzkW3diF7CpG+S2EYdy4+TVfGwz1zeF8x7hCx1ovSPTOE9Ngib74qqUg==}
    engines: {node: '>=10'}
    dependencies:
      ansi-escapes: 4.3.2
      cli-cursor: 3.1.0
      slice-ansi: 4.0.0
      wrap-ansi: 6.2.0

  /long/4.0.0:
    resolution: {integrity: sha512-XsP+KhQif4bjX1kbuSiySJFNAehNxgLb6hPRGJ9QsUr8ajHkuXGdrHmFUTUUXhDwVX2R5bY4JNZEwbUiMhV+MA==}
    dev: true

  /loose-envify/1.4.0:
    resolution: {integrity: sha512-lyuxPGr/Wfhrlem2CL/UcnUc1zcqKAImBDzukY7Y5F/yQiNdko6+fRLevlw1HgMySw7f611UIY408EtxRSoK3Q==}
    hasBin: true
    dependencies:
      js-tokens: 4.0.0
    dev: true

  /lru-cache/6.0.0:
    resolution: {integrity: sha512-Jo6dJ04CmSjuznwJSS3pUeWmd/H0ffTlkXXgwZi+eq1UCmqQwCh+eLsYOYCwY991i2Fah4h1BEMCx4qThGbsiA==}
    engines: {node: '>=10'}
    dependencies:
      yallist: 4.0.0
    dev: true

  /lru_map/0.3.3:
    resolution: {integrity: sha1-tcg1G5Rky9dQM1p5ZQoOwOVhGN0=}
    dev: true

  /magic-string/0.25.7:
    resolution: {integrity: sha512-4CrMT5DOHTDk4HYDlzmwu4FVCcIYI8gauveasrdCu2IKIFOJ3f0v/8MDGJCDL9oD2ppz/Av1b0Nj345H9M+XIA==}
    dependencies:
      sourcemap-codec: 1.4.8
    dev: true

  /make-dir/3.1.0:
    resolution: {integrity: sha512-g3FeP20LNwhALb/6Cz6Dd4F2ngze0jz7tbzrD2wAV+o9FeNHe4rL+yK2md0J/fiSf1sa1ADhXqi5+oVwOM/eGw==}
    engines: {node: '>=8'}
    dependencies:
      semver: 6.3.0

  /make-error/1.3.6:
    resolution: {integrity: sha512-s8UhlNe7vPKomQhC1qFelMokr/Sc3AgNbso3n74mVPA5LTZwkB9NlXf4XPamLxJE8h0gh73rM94xvwRT2CVInw==}
    dev: true

  /makeerror/1.0.11:
    resolution: {integrity: sha1-4BpckQnyr3lmDk6LlYd5AYT1qWw=}
    dependencies:
      tmpl: 1.0.4
    dev: true

  /map-obj/1.0.1:
    resolution: {integrity: sha1-2TPOuSBdgr3PSIb2dCvcK03qFG0=}
    engines: {node: '>=0.10.0'}
    dev: true

  /map-obj/4.2.1:
    resolution: {integrity: sha512-+WA2/1sPmDj1dlvvJmB5G6JKfY9dpn7EVBUL06+y6PoljPkh+6V1QihwxNkbcGxCRjt2b0F9K0taiCuo7MbdFQ==}
    engines: {node: '>=8'}
    dev: true

  /mariadb/2.5.4:
    resolution: {integrity: sha512-4vQgMRyBIN9EwSQG0vzjR9D8bscPH0dGPJt67qVlOkHSiSm0xUatg1Pft4o1LzORgeOW4PheiY/HBE9bYYmNCA==}
    engines: {node: '>= 10.13'}
    dependencies:
      '@types/geojson': 7946.0.8
      '@types/node': 14.17.11
      denque: 1.5.1
      iconv-lite: 0.6.3
      long: 4.0.0
      moment-timezone: 0.5.33
      please-upgrade-node: 3.2.0
    dev: true

  /media-typer/0.3.0:
    resolution: {integrity: sha1-hxDXrwqmJvj/+hzgAWhUUmMlV0g=}
    engines: {node: '>= 0.6'}
    dev: true

  /meow/9.0.0:
    resolution: {integrity: sha512-+obSblOQmRhcyBt62furQqRAQpNyWXo8BuQ5bN7dG8wmwQ+vwHKp/rCFD4CrTP8CsDQD1sjoZ94K417XEUk8IQ==}
    engines: {node: '>=10'}
    dependencies:
      '@types/minimist': 1.2.2
      camelcase-keys: 6.2.2
      decamelize: 1.2.0
      decamelize-keys: 1.1.0
      hard-rejection: 2.1.0
      minimist-options: 4.1.0
      normalize-package-data: 3.0.3
      read-pkg-up: 7.0.1
      redent: 3.0.0
      trim-newlines: 3.0.1
      type-fest: 0.18.1
      yargs-parser: 20.2.9
    dev: true

  /merge-descriptors/1.0.1:
    resolution: {integrity: sha1-sAqqVW3YtEVoFQ7J0blT8/kMu2E=}
    dev: true

  /merge-stream/2.0.0:
    resolution: {integrity: sha512-abv/qOcuPfk3URPfDzmZU1LKmuw8kT+0nIHvKrKgFrwifol/doWcdA4ZqsWQ8ENrFKkd67Mfpo/LovbIUsbt3w==}

  /merge2/1.4.1:
    resolution: {integrity: sha512-8q7VEgMJW4J8tcfVPy8g09NcQwZdbwFEqhe/WZkoIzjn/3TGDwtOCYtXGxA3O8tPzpczCCDgv+P2P5y00ZJOOg==}
    engines: {node: '>= 8'}

  /methods/1.1.2:
    resolution: {integrity: sha1-VSmk1nZUE07cxSZmVoNbD4Ua/O4=}
    engines: {node: '>= 0.6'}
    dev: true

  /micromatch/4.0.4:
    resolution: {integrity: sha512-pRmzw/XUcwXGpD9aI9q/0XOwLNygjETJ8y0ao0wdqprrzDa4YnxLcz7fQRZr8voh8V10kGhABbNcHVk5wHgWwg==}
    engines: {node: '>=8.6'}
    dependencies:
      braces: 3.0.2
      picomatch: 2.3.0

  /mime-db/1.49.0:
    resolution: {integrity: sha512-CIc8j9URtOVApSFCQIF+VBkX1RwXp/oMMOrqdyXSBXq5RWNEsRfyj1kiRnQgmNXmHxPoFIxOroKA3zcU9P+nAA==}
    engines: {node: '>= 0.6'}
    dev: true

  /mime-types/2.1.32:
    resolution: {integrity: sha512-hJGaVS4G4c9TSMYh2n6SQAGrC4RnfU+daP8G7cSCmaqNjiOoUY0VHCMS42pxnQmVF1GWwFhbHWn3RIxCqTmZ9A==}
    engines: {node: '>= 0.6'}
    dependencies:
      mime-db: 1.49.0
    dev: true

  /mime/1.6.0:
    resolution: {integrity: sha512-x0Vn8spI+wuJ1O6S7gnbaQg8Pxh4NNHb7KSINmEWKiPE4RKOplvijn+NkmYmmRgP68mc70j2EbeTFRsrswaQeg==}
    engines: {node: '>=4'}
    hasBin: true
    dev: true

  /mimic-fn/2.1.0:
    resolution: {integrity: sha512-OqbOk5oEQeAZ8WXWydlu9HJjz9WVdEIvamMCcXmuqUYjTknH/sqsWvhQ3vgwKFRR1HpjvNBKQ37nbJgYzGqGcg==}
    engines: {node: '>=6'}

  /mimic-response/2.1.0:
    resolution: {integrity: sha512-wXqjST+SLt7R009ySCglWBCFpjUygmCIfD790/kVbiGmUgfYGuB14PiTd5DwVxSV4NcYHjzMkoj5LjQZwTQLEA==}
    engines: {node: '>=8'}
    dev: true
    optional: true

  /min-indent/1.0.1:
    resolution: {integrity: sha512-I9jwMn07Sy/IwOj3zVkVik2JTvgpaykDZEigL6Rx6N9LbMywwUSMtxET+7lVoDLLd3O3IXwJwvuuns8UB/HeAg==}
    engines: {node: '>=4'}

  /minimatch/3.0.4:
    resolution: {integrity: sha512-yJHVQEhyqPLUTgt9B83PXu6W3rx4MvvHvSUvToogpwoGDOUQ+yDrR0HRot+yOCdCO7u4hX3pWft6kWBBcqh0UA==}
    dependencies:
      brace-expansion: 1.1.11

  /minimist-options/4.1.0:
    resolution: {integrity: sha512-Q4r8ghd80yhO/0j1O3B2BjweX3fiHg9cdOwjJd2J76Q135c+NDxGCqdYKQ1SKBuFfgWbAUzBfvYjPUEeNgqN1A==}
    engines: {node: '>= 6'}
    dependencies:
      arrify: 1.0.1
      is-plain-obj: 1.1.0
      kind-of: 6.0.3
    dev: true

  /minimist/1.2.5:
    resolution: {integrity: sha512-FM9nNUYrRBAELZQT3xeZQ7fmMOBg6nWNmJKTcgsJeaLstP/UODVpGsr5OhXhhXg6f+qtJ8uiZ+PUxkDWcgIXLw==}
    dev: true

  /minipass/2.9.0:
    resolution: {integrity: sha512-wxfUjg9WebH+CUDX/CdbRlh5SmfZiy/hpkxaRI16Y9W56Pa75sWgd/rvFilSgrauD9NyFymP/+JFV3KwzIsJeg==}
    dependencies:
      safe-buffer: 5.2.1
      yallist: 3.1.1
    dev: true

  /minipass/3.1.3:
    resolution: {integrity: sha512-Mgd2GdMVzY+x3IJ+oHnVM+KG3lA5c8tnabyJKmHSaG2kAGpudxuOf8ToDkhumF7UzME7DecbQE9uOZhNm7PuJg==}
    engines: {node: '>=8'}
    dependencies:
      yallist: 4.0.0

  /minizlib/1.3.3:
    resolution: {integrity: sha512-6ZYMOEnmVsdCeTJVE0W9ZD+pVnE8h9Hma/iOwwRDsdQoePpoX56/8B6z3P9VNwppJuBKNRuFDRNRqRWexT9G9Q==}
    dependencies:
      minipass: 2.9.0
    dev: true

  /minizlib/2.1.2:
    resolution: {integrity: sha512-bAxsR8BVfj60DWXHE3u30oHzfl4G7khkSuPW+qvpd7jFRHm7dLxOjUk1EHACJ/hxLY8phGJ0YhYHZo7jil7Qdg==}
    engines: {node: '>= 8'}
    dependencies:
      minipass: 3.1.3
      yallist: 4.0.0

  /mkdirp-classic/0.5.3:
    resolution: {integrity: sha512-gKLcREMhtuZRwRAfqP3RFW+TK4JqApVBtOIftVgjuABpAtpxhPGaDcfvbhNvD0B8iD1oUr/txX35NjcaY6Ns/A==}
    dev: true
    optional: true

  /mkdirp/0.5.5:
    resolution: {integrity: sha512-NKmAlESf6jMGym1++R0Ra7wvhV+wFW63FaSOFPwRahvea0gMUcGUhVeAg/0BC0wiv9ih5NYPB1Wn1UEI1/L+xQ==}
    hasBin: true
    dependencies:
      minimist: 1.2.5
    dev: true

  /mkdirp/1.0.4:
    resolution: {integrity: sha512-vVqVZQyf3WLx2Shd0qJ9xuvqgAyKPLAiqITEtqW0oIUjzo3PePDd6fW9iFz30ef7Ysp/oiWqbhszeGWW2T6Gzw==}
    engines: {node: '>=10'}
    hasBin: true

  /mock-stdin/1.0.0:
    resolution: {integrity: sha512-tukRdb9Beu27t6dN+XztSRHq9J0B/CoAOySGzHfn8UTfmqipA5yNT/sDUEyYdAV3Hpka6Wx6kOMxuObdOex60Q==}
    dev: true

  /moment-timezone/0.5.33:
    resolution: {integrity: sha512-PTc2vcT8K9J5/9rDEPe5czSIKgLoGsH8UNpA4qZTVw0Vd/Uz19geE9abbIOQKaAQFcnQ3v5YEXrbSc5BpshH+w==}
    dependencies:
      moment: 2.29.1
    dev: true

  /moment/2.29.1:
    resolution: {integrity: sha512-kHmoybcPV8Sqy59DwNDY3Jefr64lK/by/da0ViFcuA4DH0vQg5Q6Ze5VimxkfQNSC+Mls/Kx53s7TjP1RhFEDQ==}
    dev: true

  /ms/2.0.0:
    resolution: {integrity: sha1-VgiurfwAvmwpAd9fmGF4jeDVl8g=}
    dev: true

  /ms/2.1.1:
    resolution: {integrity: sha512-tgp+dl5cGk28utYktBsrFqA7HKgrhgPsg6Z/EfhWI4gl1Hwq8B/GmY/0oXZ6nF8hDVesS/FpnYaD/kOWhYQvyg==}
    dev: true

  /ms/2.1.2:
    resolution: {integrity: sha512-sGkPx+VjMtmA6MX27oA4FBFELFCZZ4S4XqeGOXCv68tT+jb3vk/RyaKWP0PTKyWtmLSM0b+adUTEvbs1PEaH2w==}

  /ms/2.1.3:
    resolution: {integrity: sha512-6FlzubTLZG3J2a/NVCAleEhjzq5oxgHyaCU9yYXvcLsvoVaHJq/s5xXI6/XXP6tz7R9xAOtHnSO/tXtF3WRTlA==}

  /msal/1.4.12:
    resolution: {integrity: sha512-gjupwQ6nvNL6mZkl5NIXyUmZhTiEMRu5giNdgHMh8l5EPOnV2Xj6nukY1NIxFacSTkEYUSDB47Pej9GxDYf+1w==}
    engines: {node: '>=0.8.0'}
    dependencies:
      tslib: 1.14.1
    dev: true

  /mssql/7.2.1:
    resolution: {integrity: sha512-kq0hVeD1tR+ikZqmLwgQqLGSavOhrrwaiYsYxdUQASifc3oIOFRx2IHpuWk+8oLI6Ab/s3o3JfpFX1v1Nf2sxA==}
    engines: {node: '>=10'}
    hasBin: true
    dependencies:
      '@tediousjs/connection-string': 0.3.0
      debug: 4.3.2
      rfdc: 1.3.0
      tarn: 3.0.1
      tedious: 11.8.0_debug@4.3.2
    transitivePeerDependencies:
      - supports-color
    dev: true

  /nan/2.15.0:
    resolution: {integrity: sha512-8ZtvEnA2c5aYCZYd1cvgdnU6cqwixRoYg70xPLWUws5ORTa/lnw+u4amixRS/Ac5U5mQVgp9pnlSUnbNWFaWZQ==}
    dev: true

  /napi-build-utils/1.0.2:
    resolution: {integrity: sha512-ONmRUqK7zj7DWX0D9ADe03wbwOBZxNAfF20PlGfCWQcD3+/MakShIHrMqx9YwPTfxDdF1zLeL+RGZiR9kGMLdg==}
    dev: true
    optional: true

  /native-duplexpair/1.0.0:
    resolution: {integrity: sha1-eJkHjmS/PIo9cyYBs9QP8F21j6A=}
    dev: true

  /natural-compare/1.4.0:
    resolution: {integrity: sha1-Sr6/7tdUHywnrPspvbvRXI1bpPc=}
    dev: true

  /needle/2.9.0:
    resolution: {integrity: sha512-UBLC4P8w9to3rAhWOQYXIXzTUio9yVnDzIeKxfGbF+Hngy+2bXTqqFK+6nF42EAQKfJdezXK6vzMsefUa1Y3ag==}
    engines: {node: '>= 4.4.x'}
    hasBin: true
    dependencies:
      debug: 3.2.7
      iconv-lite: 0.4.24
      sax: 1.2.4
    dev: true

  /negotiator/0.6.2:
    resolution: {integrity: sha512-hZXc7K2e+PgeI1eDBe/10Ard4ekbfrrqG8Ep+8Jmf4JID2bNg7NvCPOZN+kfF574pFQI7mum2AUqDidoKqcTOw==}
    engines: {node: '>= 0.6'}
    dev: true

  /new-github-issue-url/0.2.1:
    resolution: {integrity: sha512-md4cGoxuT4T4d/HDOXbrUHkTKrp/vp+m3aOA7XXVYwNsUNMK49g3SQicTSeV5GIz/5QVGAeYRAOlyp9OvlgsYA==}
    engines: {node: '>=10'}

  /node-abi/2.30.0:
    resolution: {integrity: sha512-g6bZh3YCKQRdwuO/tSZZYJAw622SjsRfJ2X0Iy4sSOHZ34/sPPdVBn8fev2tj7njzLwuqPw9uMtGsGkO5kIQvg==}
    dependencies:
      semver: 5.7.1
    dev: true
    optional: true

  /node-abort-controller/2.0.0:
    resolution: {integrity: sha512-L8RfEgjBTHAISTuagw51PprVAqNZoG6KSB6LQ6H1bskMVkFs5E71IyjauLBv3XbuomJlguWF/VnRHdJ1gqiAqA==}
    dev: true

  /node-addon-api/3.2.1:
    resolution: {integrity: sha512-mmcei9JghVNDYydghQmeDX8KoAm0FAiYyIcUt/N4nhyAipB17pllZQDOJD2fotxABnt4Mdz+dKTO7eftLg4d0A==}
    dev: true

  /node-fetch/2.6.1:
    resolution: {integrity: sha512-V4aYg89jEoVRxRb2fJdAg8FHvI7cEyYdVAh94HH0UIK8oJxUfkjlDQN9RbMx+bEjP7+ggMiFRprSti032Oipxw==}
    engines: {node: 4.x || >=6.0.0}

  /node-fetch/2.6.2:
    resolution: {integrity: sha512-aLoxToI6RfZ+0NOjmWAgn9+LEd30YCkJKFSyWacNZdEKTit/ZMcKjGkTRo8uWEsnIb/hfKecNPEbln02PdWbcA==}
    engines: {node: 4.x || >=6.0.0}

  /node-gyp/3.8.0:
    resolution: {integrity: sha512-3g8lYefrRRzvGeSowdJKAKyks8oUpLEd/DyPV4eMhVlhJ0aNaZqIrNUIPuEWWTAoPqyFkfGrM67MC69baqn6vA==}
    engines: {node: '>= 0.8.0'}
    hasBin: true
    requiresBuild: true
    dependencies:
      fstream: 1.0.12
      glob: 7.1.7
      graceful-fs: 4.2.8
      mkdirp: 0.5.5
      nopt: 3.0.6
      npmlog: 4.1.2
      osenv: 0.1.5
      request: 2.88.2
      rimraf: 2.7.1
      semver: 5.3.0
      tar: 2.2.2
      which: 1.3.1
    dev: true
    optional: true

  /node-int64/0.4.0:
    resolution: {integrity: sha1-h6kGXNs1XTGC2PlM4RGIuCXGijs=}
    dev: true

  /node-modules-regexp/1.0.0:
    resolution: {integrity: sha1-jZ2+KJZKSsVxLpExZCEHxx6Q7EA=}
    engines: {node: '>=0.10.0'}
    dev: true

  /node-pre-gyp/0.11.0:
    resolution: {integrity: sha512-TwWAOZb0j7e9eGaf9esRx3ZcLaE5tQ2lvYy1pb5IAaG1a2e2Kv5Lms1Y4hpj+ciXJRofIxxlt5haeQ/2ANeE0Q==}
    deprecated: 'Please upgrade to @mapbox/node-pre-gyp: the non-scoped node-pre-gyp package is deprecated and only the @mapbox scoped package will recieve updates in the future'
    hasBin: true
    dependencies:
      detect-libc: 1.0.3
      mkdirp: 0.5.5
      needle: 2.9.0
      nopt: 4.0.3
      npm-packlist: 1.4.8
      npmlog: 4.1.2
      rc: 1.2.8
      rimraf: 2.7.1
      semver: 5.7.1
      tar: 4.4.19
    dev: true

  /node-releases/1.1.75:
    resolution: {integrity: sha512-Qe5OUajvqrqDSy6wrWFmMwfJ0jVgwiw4T3KqmbTcZ62qW0gQkheXYhcFM1+lOVcGUoRxcEcfyvFMAnDgaF1VWw==}
    dev: true

  /nopt/3.0.6:
    resolution: {integrity: sha1-xkZdvwirzU2zWTF/eaxopkayj/k=}
    hasBin: true
    dependencies:
      abbrev: 1.1.1
    dev: true
    optional: true

  /nopt/4.0.3:
    resolution: {integrity: sha512-CvaGwVMztSMJLOeXPrez7fyfObdZqNUK1cPAEzLHrTybIua9pMdmmPR5YwtfNftIOMv3DPUhFaxsZMNTQO20Kg==}
    hasBin: true
    dependencies:
      abbrev: 1.1.1
      osenv: 0.1.5
    dev: true

  /normalize-package-data/2.5.0:
    resolution: {integrity: sha512-/5CMN3T0R4XTj4DcGaexo+roZSdSFW/0AOOTROrjxzCG1wrWXEsGbRKevjlIL+ZDE4sZlJr5ED4YW0yqmkK+eA==}
    dependencies:
      hosted-git-info: 2.8.9
      resolve: 1.20.0
      semver: 5.7.1
      validate-npm-package-license: 3.0.4

  /normalize-package-data/3.0.3:
    resolution: {integrity: sha512-p2W1sgqij3zMMyRC067Dg16bfzVH+w7hyegmpIvZ4JNjqtGOVAIvLmjBx3yP7YTe9vKJgkoNOPjwQGogDoMXFA==}
    engines: {node: '>=10'}
    dependencies:
      hosted-git-info: 4.0.2
      is-core-module: 2.6.0
      semver: 7.3.5
      validate-npm-package-license: 3.0.4
    dev: true

  /normalize-path/3.0.0:
    resolution: {integrity: sha512-6eZs5Ls3WtCisHWp9S2GUy8dqkpGi4BVSz3GaqiE6ezub0512ESztXUwUB6C6IKbQkY2Pnb/mD4WYojCRwcwLA==}
    engines: {node: '>=0.10.0'}

  /npm-bundled/1.1.2:
    resolution: {integrity: sha512-x5DHup0SuyQcmL3s7Rx/YQ8sbw/Hzg0rj48eN0dV7hf5cmQq5PXIeioroH3raV1QC1yh3uTYuMThvEQF3iKgGQ==}
    dependencies:
      npm-normalize-package-bin: 1.0.1
    dev: true

  /npm-normalize-package-bin/1.0.1:
    resolution: {integrity: sha512-EPfafl6JL5/rU+ot6P3gRSCpPDW5VmIzX959Ob1+ySFUuuYHWHekXpwdUZcKP5C+DS4GEtdJluwBjnsNDl+fSA==}
    dev: true

  /npm-packlist/1.4.8:
    resolution: {integrity: sha512-5+AZgwru5IevF5ZdnFglB5wNlHG1AOOuw28WhUq8/8emhBmLv6jX5by4WJCh7lW0uSYZYS6DXqIsyZVIXRZU9A==}
    dependencies:
      ignore-walk: 3.0.4
      npm-bundled: 1.1.2
      npm-normalize-package-bin: 1.0.1
    dev: true

  /npm-run-path/4.0.1:
    resolution: {integrity: sha512-S48WzZW777zhNIrn7gxOlISNAqi9ZC/uQFnRdbeIHhZhCA6UqpkOT8T1G7BvfdgP4Er8gF4sUbaS0i7QvIfCWw==}
    engines: {node: '>=8'}
    dependencies:
      path-key: 3.1.1

  /npmlog/4.1.2:
    resolution: {integrity: sha512-2uUqazuKlTaSI/dC8AzicUck7+IrEaOnN/e0jd3Xtt1KcGpwx30v50mL7oPyr/h9bL3E4aZccVwpwP+5W9Vjkg==}
    dependencies:
      are-we-there-yet: 1.1.5
      console-control-strings: 1.1.0
      gauge: 2.7.4
      set-blocking: 2.0.0
    dev: true

  /number-is-nan/1.0.1:
    resolution: {integrity: sha1-CXtgK1NCKlIsGvuHkDGDNpQaAR0=}
    engines: {node: '>=0.10.0'}
    dev: true

  /nwsapi/2.2.0:
    resolution: {integrity: sha512-h2AatdwYH+JHiZpv7pt/gSX1XoRGb7L/qSIeuqA6GwYoF9w1vP1cw42TO0aI2pNyshRK5893hNSl+1//vHK7hQ==}
    dev: true

  /oauth-sign/0.9.0:
    resolution: {integrity: sha512-fexhUFFPTGV8ybAtSIGbV6gOkSv8UtRbDBnAyLQw4QPKkgNlsH2ByPGtMUqdWkos6YCRmAqViwgZrJc/mRDzZQ==}
    dev: true
    optional: true

  /object-assign/4.1.1:
    resolution: {integrity: sha1-IQmtx5ZYh8/AXLvUQsrIv7s2CGM=}
    engines: {node: '>=0.10.0'}
    dev: true

  /object-inspect/1.11.0:
    resolution: {integrity: sha512-jp7ikS6Sd3GxQfZJPyH3cjcbJF6GZPClgdV+EFygjFLQ5FmW/dRUnTd9PQ9k0JhoNDabWFbpF1yCdSWCC6gexg==}
    dev: true

  /on-finished/2.3.0:
    resolution: {integrity: sha1-IPEzZIGwg811M3mSoWlxqi2QaUc=}
    engines: {node: '>= 0.8'}
    dependencies:
      ee-first: 1.1.1
    dev: true

  /once/1.4.0:
    resolution: {integrity: sha1-WDsap3WWHUsROsF9nFC6753Xa9E=}
    dependencies:
      wrappy: 1.0.2

  /onetime/5.1.2:
    resolution: {integrity: sha512-kbpaSSGJTWdAY5KPVeMOKXSrPtr8C8C7wodJbcsd51jRnmD+GZu8Y0VoU6Dm5Z4vWr0Ig/1NKuWRKf7j5aaYSg==}
    engines: {node: '>=6'}
    dependencies:
      mimic-fn: 2.1.0

  /open/7.4.2:
    resolution: {integrity: sha512-MVHddDVweXZF3awtlAS+6pgKLlm/JgxZ90+/NBurBoQctVOOB/zDdVjcyPzQ+0laDGbsWgrRkflI65sQeOgT9Q==}
    engines: {node: '>=8'}
    dependencies:
      is-docker: 2.2.1
      is-wsl: 2.2.0

  /optionator/0.8.3:
    resolution: {integrity: sha512-+IW9pACdk3XWmmTXG8m3upGUJst5XRGzxMRjXzAuJ1XnIFNvfhjjIuYkDvysnPQ7qzqVzLt78BCruntqRhWQbA==}
    engines: {node: '>= 0.8.0'}
    dependencies:
      deep-is: 0.1.3
      fast-levenshtein: 2.0.6
      levn: 0.3.0
      prelude-ls: 1.1.2
      type-check: 0.3.2
      word-wrap: 1.2.3
    dev: true

  /optionator/0.9.1:
    resolution: {integrity: sha512-74RlY5FCnhq4jRxVUPKDaRwrVNXMqsGsiW6AJw4XK8hmtm10wC0ypZBLw5IIp85NZMr91+qd1RvvENwg7jjRFw==}
    engines: {node: '>= 0.8.0'}
    dependencies:
      deep-is: 0.1.3
      fast-levenshtein: 2.0.6
      levn: 0.4.1
      prelude-ls: 1.2.1
      type-check: 0.4.0
      word-wrap: 1.2.3
    dev: true

  /os-homedir/1.0.2:
    resolution: {integrity: sha1-/7xJiDNuDoM94MFox+8VISGqf7M=}
    engines: {node: '>=0.10.0'}
    dev: true

  /os-tmpdir/1.0.2:
    resolution: {integrity: sha1-u+Z0BseaqFxc/sdm/lc0VV36EnQ=}
    engines: {node: '>=0.10.0'}
    dev: true

  /osenv/0.1.5:
    resolution: {integrity: sha512-0CWcCECdMVc2Rw3U5w9ZjqX6ga6ubk1xDVKxtBQPK7wis/0F2r9T6k4ydGYhecl7YUBxBVxhL5oisPsNxAPe2g==}
    dependencies:
      os-homedir: 1.0.2
      os-tmpdir: 1.0.2
    dev: true

  /p-each-series/2.2.0:
    resolution: {integrity: sha512-ycIL2+1V32th+8scbpTvyHNaHe02z0sjgh91XXjAk+ZeXoPN4Z46DVUnzdso0aX4KckKw0FNNFHdjZ2UsZvxiA==}
    engines: {node: '>=8'}
    dev: true

  /p-filter/2.1.0:
    resolution: {integrity: sha512-ZBxxZ5sL2HghephhpGAQdoskxplTwr7ICaehZwLIlfL6acuVgZPm8yBNuRAFBGEqtD/hmUeq9eqLg2ys9Xr/yw==}
    engines: {node: '>=8'}
    dependencies:
      p-map: 2.1.0

  /p-limit/2.3.0:
    resolution: {integrity: sha512-//88mFWSJx8lxCzwdAABTJL2MyWB12+eIY7MDL2SqLmAkeKU9qxRvWuSyTjm3FUmpBEMuFfckAIqEaVGUDxb6w==}
    engines: {node: '>=6'}
    dependencies:
      p-try: 2.2.0

  /p-limit/3.1.0:
    resolution: {integrity: sha512-TYOanM3wGwNGsZN2cVTYPArw454xnXj5qmWF1bEoAc4+cU/ol7GVh7odevjp1FNHduHc3KZMcFduxU5Xc6uJRQ==}
    engines: {node: '>=10'}
    dependencies:
      yocto-queue: 0.1.0

  /p-locate/3.0.0:
    resolution: {integrity: sha512-x+12w/To+4GFfgJhBEpiDcLozRJGegY+Ei7/z0tSLkMmxGZNybVMSfWj9aJn8Z5Fc7dBUNJOOVgPv2H7IwulSQ==}
    engines: {node: '>=6'}
    dependencies:
      p-limit: 2.3.0

  /p-locate/4.1.0:
    resolution: {integrity: sha512-R79ZZ/0wAxKGu3oYMlz8jy/kbhsNrS7SKZ7PxEHBgJ5+F2mtFW2fK2cOtBh1cHYkQsbzFV7I+EoRKe6Yt0oK7A==}
    engines: {node: '>=8'}
    dependencies:
      p-limit: 2.3.0

  /p-locate/5.0.0:
    resolution: {integrity: sha512-LaNjtRWUBY++zB5nE/NwcaoMylSPk+S+ZHNB1TzdbMJMny6dynpAGt7X/tl/QYq3TIeE6nxHppbo2LGymrG5Pw==}
    engines: {node: '>=10'}
    dependencies:
      p-limit: 3.1.0

  /p-map/2.1.0:
    resolution: {integrity: sha512-y3b8Kpd8OAN444hxfBbFfj1FY/RjtTd8tzYwhUqNYXx0fXx2iX4maP4Qr6qhIKbQXI02wTLAda4fYUbDagTUFw==}
    engines: {node: '>=6'}

  /p-map/4.0.0:
    resolution: {integrity: sha512-/bjOqmgETBYB5BoEeGVea8dmvHb2m9GLy1E9W43yeyfP6QQCZGFNa+XRceJEuDB6zqr+gKpIAmlLebMpykw/MQ==}
    engines: {node: '>=10'}
    dependencies:
      aggregate-error: 3.1.0

  /p-reduce/2.1.0:
    resolution: {integrity: sha512-2USApvnsutq8uoxZBGbbWM0JIYLiEMJ9RlaN7fAzVNb9OZN0SHjjTTfIcb667XynS5Y1VhwDJVDa72TnPzAYWw==}
    engines: {node: '>=8'}
    dev: true

  /p-retry/4.6.1:
    resolution: {integrity: sha512-e2xXGNhZOZ0lfgR9kL34iGlU8N/KO0xZnQxVEwdeOvpqNDQfdnxIYizvWtK8RglUa3bGqI8g0R/BdfzLMxRkiA==}
    engines: {node: '>=8'}
    dependencies:
      '@types/retry': 0.12.1
      retry: 0.13.1

  /p-try/2.2.0:
    resolution: {integrity: sha512-R4nPAVTAU0B9D35/Gk3uJf/7XYbQcyohSKdvAxIRSNghFl4e71hVoGnBNQz9cWaXxO2I10KTC+3jMdvvoKw6dQ==}
    engines: {node: '>=6'}

  /packet-reader/1.0.0:
    resolution: {integrity: sha512-HAKu/fG3HpHFO0AA8WE8q2g+gBJaZ9MG7fcKk+IJPLTGAD6Psw4443l+9DGRbOIh3/aXr7Phy0TjilYivJo5XQ==}
    dev: true

  /parent-module/1.0.1:
    resolution: {integrity: sha512-GQ2EWRpQV8/o+Aw8YqtfZZPfNRWZYkbidE9k5rpl/hC3vtHHBfGm2Ifi6qWV+coDGkrUKZAxE3Lot5kcsRlh+g==}
    engines: {node: '>=6'}
    dependencies:
      callsites: 3.1.0
    dev: true

  /parse-json/5.2.0:
    resolution: {integrity: sha512-ayCKvm/phCGxOkYRSCM82iDwct8/EonSEgCSxWxD7ve6jHggsFl4fZVQBPRNgQoKiuV/odhFrGzQXZwbifC8Rg==}
    engines: {node: '>=8'}
    dependencies:
      '@babel/code-frame': 7.14.5
      error-ex: 1.3.2
      json-parse-even-better-errors: 2.3.1
      lines-and-columns: 1.1.6

  /parse5/6.0.1:
    resolution: {integrity: sha512-Ofn/CTFzRGTTxwpNEs9PP93gXShHcTq255nzRYSKe8AkVpZY7e1fpmTfOyoIvjP5HG7Z2ZM7VS9PPhQGW2pOpw==}
    dev: true

  /parseurl/1.3.3:
    resolution: {integrity: sha512-CiyeOxFT/JZyN5m0z9PfXw4SCBJ6Sygz1Dpl0wqjlhDEGGBP1GnsUVEL0p63hoG1fcj3fHynXi9NYO4nWOL+qQ==}
    engines: {node: '>= 0.8'}
    dev: true

  /path-exists/3.0.0:
    resolution: {integrity: sha1-zg6+ql94yxiSXqfYENe1mwEP1RU=}
    engines: {node: '>=4'}

  /path-exists/4.0.0:
    resolution: {integrity: sha512-ak9Qy5Q7jYb2Wwcey5Fpvg2KoAc/ZIhLSLOSBmRmygPsGwkVVt0fZa0qrtMz+m6tJTAHfZQ8FnmB4MG4LWy7/w==}
    engines: {node: '>=8'}

  /path-is-absolute/1.0.1:
    resolution: {integrity: sha1-F0uSaHNVNP+8es5r9TpanhtcX18=}
    engines: {node: '>=0.10.0'}

  /path-key/3.1.1:
    resolution: {integrity: sha512-ojmeN0qd+y0jszEtoY48r0Peq5dwMEkIlCOu6Q5f41lfkswXuKtYrhgoTpLnyIcHm24Uhqx+5Tqm2InSwLhE6Q==}
    engines: {node: '>=8'}

  /path-parse/1.0.7:
    resolution: {integrity: sha512-LDJzPVEEEPR+y48z93A0Ed0yXb8pAByGWo/k5YYdYgpY2/2EsOsksJrq7lOHxryrVOn1ejG6oAp8ahvOIQD8sw==}

  /path-to-regexp/0.1.7:
    resolution: {integrity: sha1-32BBeABfUi8V60SQ5yR6G/qmf4w=}
    dev: true

  /path-type/4.0.0:
    resolution: {integrity: sha512-gDKb8aZMDeD/tZWs9P6+q0J9Mwkdl6xMV8TjnGP3qJVJ06bdMgkbBlLU8IdfOsIsFz2BW1rNVT3XuNEl8zPAvw==}
    engines: {node: '>=8'}

  /performance-now/2.1.0:
    resolution: {integrity: sha1-Ywn04OX6kT7BxpMHrjZLSzd8nns=}
    dev: true
    optional: true

  /pg-connection-string/2.5.0:
    resolution: {integrity: sha512-r5o/V/ORTA6TmUnyWZR9nCj1klXCO2CEKNRlVuJptZe85QuhFayC7WeMic7ndayT5IRIR0S0xFxFi2ousartlQ==}
    dev: true

  /pg-int8/1.0.1:
    resolution: {integrity: sha512-WCtabS6t3c8SkpDBUlb1kjOs7l66xsGdKpIPZsg4wR+B3+u9UAum2odSsF9tnvxg80h4ZxLWMy4pRjOsFIqQpw==}
    engines: {node: '>=4.0.0'}
    dev: true

  /pg-pool/3.4.1_pg@8.7.1:
    resolution: {integrity: sha512-TVHxR/gf3MeJRvchgNHxsYsTCHQ+4wm3VIHSS19z8NC0+gioEhq1okDY1sm/TYbfoP6JLFx01s0ShvZ3puP/iQ==}
    peerDependencies:
      pg: '>=8.0'
    dependencies:
      pg: 8.7.1
    dev: true

  /pg-protocol/1.5.0:
    resolution: {integrity: sha512-muRttij7H8TqRNu/DxrAJQITO4Ac7RmX3Klyr/9mJEOBeIpgnF8f9jAfRz5d3XwQZl5qBjF9gLsUtMPJE0vezQ==}
    dev: true

  /pg-types/2.2.0:
    resolution: {integrity: sha512-qTAAlrEsl8s4OiEQY69wDvcMIdQN6wdz5ojQiOy6YRMuynxenON0O5oCpJI6lshc6scgAY8qvJ2On/p+CXY0GA==}
    engines: {node: '>=4'}
    dependencies:
      pg-int8: 1.0.1
      postgres-array: 2.0.0
      postgres-bytea: 1.0.0
      postgres-date: 1.0.7
      postgres-interval: 1.2.0
    dev: true

  /pg/8.7.1:
    resolution: {integrity: sha512-7bdYcv7V6U3KAtWjpQJJBww0UEsWuh4yQ/EjNf2HeO/NnvKjpvhEIe/A/TleP6wtmSKnUnghs5A9jUoK6iDdkA==}
    engines: {node: '>= 8.0.0'}
    peerDependencies:
      pg-native: '>=2.0.0'
    peerDependenciesMeta:
      pg-native:
        optional: true
    dependencies:
      buffer-writer: 2.0.0
      packet-reader: 1.0.0
      pg-connection-string: 2.5.0
      pg-pool: 3.4.1_pg@8.7.1
      pg-protocol: 1.5.0
      pg-types: 2.2.0
      pgpass: 1.0.4
    dev: true

  /pgpass/1.0.4:
    resolution: {integrity: sha512-YmuA56alyBq7M59vxVBfPJrGSozru8QAdoNlWuW3cz8l+UX3cWge0vTvjKhsSHSJpo3Bom8/Mm6hf0TR5GY0+w==}
    dependencies:
      split2: 3.2.2
    dev: true

  /picomatch/2.3.0:
    resolution: {integrity: sha512-lY1Q/PiJGC2zOv/z391WOTD+Z02bCgsFfvxoXXf6h7kv9o+WmsmzYqrAwY63sNgOxE4xEdq0WyUnXfKeBrSvYw==}
    engines: {node: '>=8.6'}

  /pirates/4.0.1:
    resolution: {integrity: sha512-WuNqLTbMI3tmfef2TKxlQmAiLHKtFhlsCZnPIpuv2Ow0RDVO8lfy1Opf4NUzlMXLjPl+Men7AuVdX6TA+s+uGA==}
    engines: {node: '>= 6'}
    dependencies:
      node-modules-regexp: 1.0.0
    dev: true

  /pkg-dir/4.2.0:
    resolution: {integrity: sha512-HRDzbaKjC+AOWVXxAU/x54COGeIv9eb+6CkDSQoNTt4XyWoIJvuPsXizxu/Fr23EiekbtZwmh1IcIG/l/a10GQ==}
    engines: {node: '>=8'}
    dependencies:
      find-up: 4.1.0

  /pkg-up/3.1.0:
    resolution: {integrity: sha512-nDywThFk1i4BQK4twPQ6TA4RT8bDY96yeuCVBWL3ePARCiEKDRSrNGbFIgUJpLp+XeIR65v8ra7WuJOFUBtkMA==}
    engines: {node: '>=8'}
    dependencies:
      find-up: 3.0.0

  /platform/1.3.6:
    resolution: {integrity: sha512-fnWVljUchTro6RiCFvCXBbNhJc2NijN7oIQxbwsyL0buWJPG85v81ehlHI9fXrJsMNgTofEoWIQeClKpgxFLrg==}
    dev: true

  /please-upgrade-node/3.2.0:
    resolution: {integrity: sha512-gQR3WpIgNIKwBMVLkpMUeR3e1/E1y42bqDQZfql+kDeXd8COYfM8PQA4X6y7a8u9Ua9FHmsrrmirW2vHs45hWg==}
    dependencies:
      semver-compare: 1.0.0
    dev: true

  /plur/4.0.0:
    resolution: {integrity: sha512-4UGewrYgqDFw9vV6zNV+ADmPAUAfJPKtGvb/VdpQAx25X5f3xXdGdyOEVFwkl8Hl/tl7+xbeHqSEM+D5/TirUg==}
    engines: {node: '>=10'}
    dependencies:
      irregular-plurals: 3.3.0
    dev: true

  /pluralize/8.0.0:
    resolution: {integrity: sha512-Nc3IT5yHzflTfbjgqWcCPpo7DaKy4FnpB0l/zCAW0Tc7jxAiuqSxHasntB3D7887LSrA93kDJ9IXovxJYxyLCA==}
    engines: {node: '>=4'}
    dev: true

  /postgres-array/2.0.0:
    resolution: {integrity: sha512-VpZrUqU5A69eQyW2c5CA1jtLecCsN2U/bD6VilrFDWq5+5UIEVO7nazS3TEcHf1zuPYO/sqGvUvW62g86RXZuA==}
    engines: {node: '>=4'}
    dev: true

  /postgres-bytea/1.0.0:
    resolution: {integrity: sha1-AntTPAqokOJtFy1Hz5zOzFIazTU=}
    engines: {node: '>=0.10.0'}
    dev: true

  /postgres-date/1.0.7:
    resolution: {integrity: sha512-suDmjLVQg78nMK2UZ454hAG+OAW+HQPZ6n++TNDUX+L0+uUlLywnoxJKDou51Zm+zTCjrCl0Nq6J9C5hP9vK/Q==}
    engines: {node: '>=0.10.0'}
    dev: true

  /postgres-interval/1.2.0:
    resolution: {integrity: sha512-9ZhXKM/rw350N1ovuWHbGxnGh/SNJ4cnxHiM0rxE4VN41wsg8P8zWn9hv/buK00RP4WvlOyr/RBDiptyxVbkZQ==}
    engines: {node: '>=0.10.0'}
    dependencies:
      xtend: 4.0.2
    dev: true

  /prebuild-install/6.1.4:
    resolution: {integrity: sha512-Z4vpywnK1lBg+zdPCVCsKq0xO66eEV9rWo2zrROGGiRS4JtueBOdlB1FnY8lcy7JsUud/Q3ijUxyWN26Ika0vQ==}
    engines: {node: '>=6'}
    hasBin: true
    dependencies:
      detect-libc: 1.0.3
      expand-template: 2.0.3
      github-from-package: 0.0.0
      minimist: 1.2.5
      mkdirp-classic: 0.5.3
      napi-build-utils: 1.0.2
      node-abi: 2.30.0
      npmlog: 4.1.2
      pump: 3.0.0
      rc: 1.2.8
      simple-get: 3.1.0
      tar-fs: 2.1.1
      tunnel-agent: 0.6.0
    dev: true
    optional: true

  /prelude-ls/1.1.2:
    resolution: {integrity: sha1-IZMqVJ9eUv/ZqCf1cOBL5iqX2lQ=}
    engines: {node: '>= 0.8.0'}
    dev: true

  /prelude-ls/1.2.1:
    resolution: {integrity: sha512-vkcDPrRZo1QZLbn5RLGPpg/WmIQ65qoWWhcGKf/b5eplkkarX0m9z8ppCat4mlOqUsWpyNuYgO3VRyrYHSzX5g==}
    engines: {node: '>= 0.8.0'}
    dev: true

  /prettier-linter-helpers/1.0.0:
    resolution: {integrity: sha512-GbK2cP9nraSSUF9N2XwUwqfzlAFlMNYYl+ShE/V+H8a9uNl/oUqB1w2EL54Jh0OlyRSd8RfWYJ3coVS4TROP2w==}
    engines: {node: '>=6.0.0'}
    dependencies:
      fast-diff: 1.2.0
    dev: true

  /prettier/2.3.2:
    resolution: {integrity: sha512-lnJzDfJ66zkMy58OL5/NY5zp70S7Nz6KqcKkXYzn2tMVrNxvbqaBpg7H3qHaLxCJ5lNMsGuM8+ohS7cZrthdLQ==}
    engines: {node: '>=10.13.0'}
    hasBin: true
    dev: true

  /pretty-format/27.0.6:
    resolution: {integrity: sha512-8tGD7gBIENgzqA+UBzObyWqQ5B778VIFZA/S66cclyd5YkFLYs2Js7gxDKf0MXtTc9zcS7t1xhdfcElJ3YIvkQ==}
    engines: {node: ^10.13.0 || ^12.13.0 || ^14.15.0 || >=15.0.0}
    dependencies:
      '@jest/types': 27.0.6
      ansi-regex: 5.0.0
      ansi-styles: 5.2.0
      react-is: 17.0.2
    dev: true

  /pretty-format/27.1.0:
    resolution: {integrity: sha512-4aGaud3w3rxAO6OXmK3fwBFQ0bctIOG3/if+jYEFGNGIs0EvuidQm3bZ9mlP2/t9epLNC/12czabfy7TZNSwVA==}
    engines: {node: ^10.13.0 || ^12.13.0 || ^14.15.0 || >=15.0.0}
    dependencies:
      '@jest/types': 27.1.0
      ansi-regex: 5.0.0
      ansi-styles: 5.2.0
      react-is: 17.0.2
    dev: true

  /prettysize/2.0.0:
    resolution: {integrity: sha512-VVtxR7sOh0VsG8o06Ttq5TrI1aiZKmC+ClSn4eBPaNf4SHr5lzbYW+kYGX3HocBL/MfpVrRfFZ9V3vCbLaiplg==}

  /prismafile/1.0.11:
    resolution: {integrity: sha512-yc2+INfJUERvQ5aj9FoSxpF+Gqxirdpj0/hN8cwBLoRg9ju4eOLTmKmNDzOA5w94N/xJpeulVpngmZX24X3pSg==}
    dev: true

  /process-nextick-args/2.0.1:
    resolution: {integrity: sha512-3ouUOpQhtgrbOa17J7+uxOTpITYWaGP7/AhoR3+A+/1e9skrzelGi/dXzEYyvbxubEF6Wn2ypscTKiKJFFn1ag==}

  /process/0.11.10:
    resolution: {integrity: sha1-czIwDoQBYb2j5podHZGn1LwW8YI=}
    engines: {node: '>= 0.6.0'}
    dev: true

  /progress/2.0.3:
    resolution: {integrity: sha512-7PiHtLll5LdnKIMw100I+8xJXR5gW2QwWYkT6iJva0bXitZKa/XMrSbdmg3r2Xnaidz9Qumd0VPaMrZlF9V9sA==}
    engines: {node: '>=0.4.0'}

  /prompts/2.4.1:
    resolution: {integrity: sha512-EQyfIuO2hPDsX1L/blblV+H7I0knhgAd82cVneCwcdND9B8AuCDuRcBH6yIcG4dFzlOUqbazQqwGjx5xmsNLuQ==}
    engines: {node: '>= 6'}
    dependencies:
      kleur: 3.0.3
      sisteransi: 1.0.5

  /proxy-addr/2.0.7:
    resolution: {integrity: sha512-llQsMLSUDUPT44jdrU/O37qlnifitDP+ZwrmmZcoSKyLKvtZxpyV0n2/bD/N4tBAAZ/gJEdZU7KMraoK1+XYAg==}
    engines: {node: '>= 0.10'}
    dependencies:
      forwarded: 0.2.0
      ipaddr.js: 1.9.1
    dev: true

  /psl/1.8.0:
    resolution: {integrity: sha512-RIdOzyoavK+hA18OGGWDqUTsCLhtA7IcZ/6NCs4fFJaHBDab+pDDmDIByWFRQJq2Cd7r1OoQxBGKOaztq+hjIQ==}
    dev: true

  /pump/3.0.0:
    resolution: {integrity: sha512-LwZy+p3SFs1Pytd/jYct4wpv49HiYCqd9Rlc5ZVdk0V+8Yzv6jR5Blk3TRmPL1ft69TxP0IMZGJ+WPFU2BFhww==}
    dependencies:
      end-of-stream: 1.4.4
      once: 1.4.0
    dev: true
    optional: true

  /punycode/2.1.1:
    resolution: {integrity: sha512-XRsRjdf+j5ml+y/6GKHPZbrF/8p2Yga0JPtdqTIY2Xe5ohJPD9saDJJLPvp9+NSBprVvevdXZybnj2cv8OEd0A==}
    engines: {node: '>=6'}
    dev: true

  /qs/6.10.1:
    resolution: {integrity: sha512-M528Hph6wsSVOBiYUnGf+K/7w0hNshs/duGsNXPUCLH5XAqjEtiPGwNONLV0tBH8NoGb0mvD5JubnUTrujKDTg==}
    engines: {node: '>=0.6'}
    dependencies:
      side-channel: 1.0.4
    dev: true

  /qs/6.5.2:
    resolution: {integrity: sha512-N5ZAX4/LxJmF+7wN74pUD6qAh9/wnvdQcjq9TZjevvXzSUo7bfmw91saqMjzGS2xq91/odN2dW/WOl7qQHNDGA==}
    engines: {node: '>=0.6'}
    dev: true
    optional: true

  /qs/6.7.0:
    resolution: {integrity: sha512-VCdBRNFTX1fyE7Nb6FYoURo/SPe62QCaAyzJvUjwRaIsc+NePBEniHlvxFmmX56+HZphIGtV0XeCirBtpDrTyQ==}
    engines: {node: '>=0.6'}
    dev: true

  /queue-microtask/1.2.3:
    resolution: {integrity: sha512-NuaNSa6flKT5JaSYQzJok04JzTL1CA6aGhv5rfLW3PgqA+M2ChpZQnAC8h8i4ZFkBS8X5RqkDBHA7r4hej3K9A==}

  /quick-lru/4.0.1:
    resolution: {integrity: sha512-ARhCpm70fzdcvNQfPoy49IaanKkTlRWF2JMzqhcJbhSFRZv7nPTvZJdcY7301IPmvW+/p0RgIWnQDLJxifsQ7g==}
    engines: {node: '>=8'}
    dev: true

  /range-parser/1.2.1:
    resolution: {integrity: sha512-Hrgsx+orqoygnmhFbKaHE6c296J+HTAQXoxEF6gNupROmmGJRoyzfG3ccAveqCBrwr/2yxQ5BVd/GTl5agOwSg==}
    engines: {node: '>= 0.6'}
    dev: true

  /raw-body/2.4.0:
    resolution: {integrity: sha512-4Oz8DUIwdvoa5qMJelxipzi/iJIi40O5cGV1wNYp5hvZP8ZN0T+jiNkL0QepXs+EsQ9XJ8ipEDoiH70ySUJP3Q==}
    engines: {node: '>= 0.8'}
    dependencies:
      bytes: 3.1.0
      http-errors: 1.7.2
      iconv-lite: 0.4.24
      unpipe: 1.0.0
    dev: true

  /rc/1.2.8:
    resolution: {integrity: sha512-y3bGgqKj3QBdxLbLkomlohkvsA8gdAiUQlSBJnBhfn+BPxg4bc62d8TcBW15wavDfgexCgccckhcZvywyQYPOw==}
    hasBin: true
    dependencies:
      deep-extend: 0.6.0
      ini: 1.3.8
      minimist: 1.2.5
      strip-json-comments: 2.0.1
    dev: true

  /react-is/17.0.2:
    resolution: {integrity: sha512-w2GsyukL62IJnlaff/nRegPQR94C/XXamvMWmSHRJ4y7Ts/4ocGRmTHvOs8PSE6pB3dWOrD/nueuU5sduBsQ4w==}
    dev: true

  /react/17.0.2:
    resolution: {integrity: sha512-gnhPt75i/dq/z3/6q/0asP78D0u592D5L1pd7M8P+dck6Fu/jJeL6iVVK23fptSUZj8Vjf++7wXA8UNclGQcbA==}
    engines: {node: '>=0.10.0'}
    dependencies:
      loose-envify: 1.4.0
      object-assign: 4.1.1
    dev: true

  /read-pkg-up/7.0.1:
    resolution: {integrity: sha512-zK0TB7Xd6JpCLmlLmufqykGE+/TlOePD6qKClNW7hHDKFh/J7/7gCWGR7joEQEW1bKq3a3yUZSObOoWLFQ4ohg==}
    engines: {node: '>=8'}
    dependencies:
      find-up: 4.1.0
      read-pkg: 5.2.0
      type-fest: 0.8.1

  /read-pkg/5.2.0:
    resolution: {integrity: sha512-Ug69mNOpfvKDAc2Q8DRpMjjzdtrnv9HcSMX+4VsZxD1aZ6ZzrIE7rlzXBtWTyhULSMKg076AW6WR5iZpD0JiOg==}
    engines: {node: '>=8'}
    dependencies:
      '@types/normalize-package-data': 2.4.1
      normalize-package-data: 2.5.0
      parse-json: 5.2.0
      type-fest: 0.6.0

  /readable-stream/2.3.7:
    resolution: {integrity: sha512-Ebho8K4jIbHAxnuxi7o42OrZgF/ZTNcsZj6nRKyUmkhLFq8CHItp/fy6hQZuZmP/n3yZ9VBUbp4zz/mX8hmYPw==}
    dependencies:
      core-util-is: 1.0.2
      inherits: 2.0.4
      isarray: 1.0.0
      process-nextick-args: 2.0.1
      safe-buffer: 5.1.2
      string_decoder: 1.1.1
      util-deprecate: 1.0.2

  /readable-stream/3.6.0:
    resolution: {integrity: sha512-BViHy7LKeTz4oNnkcLJ+lVSL6vpiFeX6/d3oSH8zCW7UxP2onchk+vTGB143xuFjHS3deTgkKoXXymXqymiIdA==}
    engines: {node: '>= 6'}
    dependencies:
      inherits: 2.0.4
      string_decoder: 1.3.0
      util-deprecate: 1.0.2

  /redent/3.0.0:
    resolution: {integrity: sha512-6tDA8g98We0zd0GvVeMT9arEOnTw9qM03L9cJXaCjrip1OO764RDBLBfrB4cwzNGDj5OA5ioymC9GkizgWJDUg==}
    engines: {node: '>=8'}
    dependencies:
      indent-string: 4.0.0
      strip-indent: 3.0.0
    dev: true

  /redis-commands/1.7.0:
    resolution: {integrity: sha512-nJWqw3bTFy21hX/CPKHth6sfhZbdiHP6bTawSgQBlKOVRG7EZkfHbbHwQJnrE4vsQf0CMNE+3gJ4Fmm16vdVlQ==}
    dev: true

  /redis-errors/1.2.0:
    resolution: {integrity: sha1-62LSrbFeTq9GEMBK/hUpOEJQq60=}
    engines: {node: '>=4'}
    dev: true

  /redis-lock/0.1.4:
    resolution: {integrity: sha512-7/+zu86XVQfJVx1nHTzux5reglDiyUCDwmW7TSlvVezfhH2YLc/Rc8NE0ejQG+8/0lwKzm29/u/4+ogKeLosiA==}
    engines: {node: '>=0.6'}
    dev: true

  /redis-parser/3.0.0:
    resolution: {integrity: sha1-tm2CjNyv5rS4pCin3vTGvKwxyLQ=}
    engines: {node: '>=4'}
    dependencies:
      redis-errors: 1.2.0
    dev: true

  /redis/3.1.2:
    resolution: {integrity: sha512-grn5KoZLr/qrRQVwoSkmzdbw6pwF+/rwODtrOr6vuBRiR/f3rjSTGupbF90Zpqm2oenix8Do6RV7pYEkGwlKkw==}
    engines: {node: '>=10'}
    dependencies:
      denque: 1.5.1
      redis-commands: 1.7.0
      redis-errors: 1.2.0
      redis-parser: 3.0.0
    dev: true

  /regexpp/3.2.0:
    resolution: {integrity: sha512-pq2bWo9mVD43nbts2wGv17XLiNLya+GklZ8kaDLV2Z08gDCsGpnKn9BFMepvWuHCbyVvY7J5o5+BVvoQbmlJLg==}
    engines: {node: '>=8'}
    dev: true

  /replace-string/3.1.0:
    resolution: {integrity: sha512-yPpxc4ZR2makceA9hy/jHNqc7QVkd4Je/N0WRHm6bs3PtivPuPynxE5ejU/mp5EhnCv8+uZL7vhz8rkluSlx+Q==}
    engines: {node: '>=8'}
    dev: true

  /request/2.88.2:
    resolution: {integrity: sha512-MsvtOrfG9ZcrOwAW+Qi+F6HbD0CWXEh9ou77uOb7FM2WPhwT7smM833PzanhJLsgXjN89Ir6V2PczXNnMpwKhw==}
    engines: {node: '>= 6'}
    deprecated: request has been deprecated, see https://github.com/request/request/issues/3142
    dependencies:
      aws-sign2: 0.7.0
      aws4: 1.11.0
      caseless: 0.12.0
      combined-stream: 1.0.8
      extend: 3.0.2
      forever-agent: 0.6.1
      form-data: 2.3.3
      har-validator: 5.1.5
      http-signature: 1.2.0
      is-typedarray: 1.0.0
      isstream: 0.1.2
      json-stringify-safe: 5.0.1
      mime-types: 2.1.32
      oauth-sign: 0.9.0
      performance-now: 2.1.0
      qs: 6.5.2
      safe-buffer: 5.2.1
      tough-cookie: 2.5.0
      tunnel-agent: 0.6.0
      uuid: 3.4.0
    dev: true
    optional: true

  /require-directory/2.1.1:
    resolution: {integrity: sha1-jGStX9MNqxyXbiNE/+f3kqam30I=}
    engines: {node: '>=0.10.0'}
    dev: true

  /require-from-string/2.0.2:
    resolution: {integrity: sha512-Xf0nWe6RseziFMu+Ap9biiUbmplq6S9/p+7w7YXP/JBHhrUDDUhwa+vANyubuqfZWTveU//DYVGsDG7RKL/vEw==}
    engines: {node: '>=0.10.0'}
    dev: true

  /resolve-cwd/3.0.0:
    resolution: {integrity: sha512-OrZaX2Mb+rJCpH/6CpSqt9xFVpN++x01XnN2ie9g6P5/3xelLAkXWVADpdz1IHD/KFfEXyE6V0U01OQ3UO2rEg==}
    engines: {node: '>=8'}
    dependencies:
      resolve-from: 5.0.0
    dev: true

  /resolve-from/4.0.0:
    resolution: {integrity: sha512-pb/MYmXstAkysRFx8piNI1tGFNQIFA3vkE3Gq4EuA1dF6gHp/+vgZqsCGJapvy8N3Q+4o7FwvquPJcnZ7RYy4g==}
    engines: {node: '>=4'}
    dev: true

  /resolve-from/5.0.0:
    resolution: {integrity: sha512-qYg9KP24dD5qka9J47d0aVky0N+b4fTU89LN9iDnjB5waksiC49rvMB0PrUJQGoTmH50XPiqOvAjDfaijGxYZw==}
    engines: {node: '>=8'}

  /resolve-pkg/2.0.0:
    resolution: {integrity: sha512-+1lzwXehGCXSeryaISr6WujZzowloigEofRB+dj75y9RRa/obVcYgbHJd53tdYw8pvZj8GojXaaENws8Ktw/hQ==}
    engines: {node: '>=8'}
    dependencies:
      resolve-from: 5.0.0

  /resolve/1.20.0:
    resolution: {integrity: sha512-wENBPt4ySzg4ybFQW2TT1zMQucPK95HSh/nq2CFTZVOGut2+pQvSsgtda4d26YrYcr067wjbmzOG8byDPBX63A==}
    dependencies:
      is-core-module: 2.6.0
      path-parse: 1.0.7

  /restore-cursor/3.1.0:
    resolution: {integrity: sha512-l+sSefzHpj5qimhFSE5a8nufZYAM3sBSVMAPtYkmC+4EH2anSGaEMXSD0izRQbu9nfyQ9y5JrVmp7E8oZrUjvA==}
    engines: {node: '>=8'}
    dependencies:
      onetime: 5.1.2
      signal-exit: 3.0.3

  /retry/0.13.1:
    resolution: {integrity: sha512-XQBQ3I8W1Cge0Seh+6gjj03LbmRFWuoszgK9ooCpwYIrhhoO80pfq4cUkU5DkknwfOfFteRwlZ56PYOGYyFWdg==}
    engines: {node: '>= 4'}

  /reusify/1.0.4:
    resolution: {integrity: sha512-U9nH88a3fc/ekCF1l0/UP1IosiuIjyTh7hBvXVMHYgVcfGvt897Xguj2UOLDeI5BG2m7/uwyaLVT6fbtCwTyzw==}
    engines: {iojs: '>=1.0.0', node: '>=0.10.0'}

  /rfdc/1.3.0:
    resolution: {integrity: sha512-V2hovdzFbOi77/WajaSMXk2OLm+xNIeQdMMuB7icj7bk6zi2F8GGAxigcnDFpJHbNyNcgyJDiP+8nOrY5cZGrA==}
    dev: true

  /rimraf/2.7.1:
    resolution: {integrity: sha512-uWjbaKIK3T1OSVptzX7Nl6PvQ3qAGtKEtVRjRuazjfL3Bx5eI409VZSqgND+4UNnmzLVdPj9FqFJNPqBZFve4w==}
    hasBin: true
    dependencies:
      glob: 7.1.7
    dev: true

  /rimraf/3.0.2:
    resolution: {integrity: sha512-JZkJMZkAGFFPP2YqXZXPbMlMBgsxzE8ILs4lMIX/2o0L9UBw9O/Y3o6wFw/i9YLapcUJWwqbi3kdxIPdC62TIA==}
    hasBin: true
    dependencies:
      glob: 7.1.7

  /rollup-plugin-dts/3.0.2_rollup@2.56.3+typescript@4.3.5:
    resolution: {integrity: sha512-hswlsdWu/x7k5pXzaLP6OvKRKcx8Bzprksz9i9mUe72zvt8LvqAb/AZpzs6FkLgmyRaN8B6rUQOVtzA3yEt9Yw==}
    engines: {node: '>=v12.22.1'}
    peerDependencies:
      rollup: ^2.48.0
      typescript: ^4.2.4
    dependencies:
      magic-string: 0.25.7
      rollup: 2.56.3
      typescript: 4.3.5
    optionalDependencies:
      '@babel/code-frame': 7.14.5
    dev: true

  /rollup/2.56.3:
    resolution: {integrity: sha512-Au92NuznFklgQCUcV96iXlxUbHuB1vQMaH76DHl5M11TotjOHwqk9CwcrT78+Tnv4FN9uTBxq6p4EJoYkpyekg==}
    engines: {node: '>=10.0.0'}
    hasBin: true
    optionalDependencies:
      fsevents: 2.3.2
    dev: true

  /run-parallel/1.2.0:
    resolution: {integrity: sha512-5l4VyZR86LZ/lDxZTR6jqL8AFE2S0IFLMP26AbjsLVADxHdhB/c0GUsH+y39UfCi3dzz8OlQuPmnaJOMoDHQBA==}
    dependencies:
      queue-microtask: 1.2.3

  /rxjs/6.6.7:
    resolution: {integrity: sha512-hTdwr+7yYNIT5n4AMYp85KA6yw2Va0FLa3Rguvbpa4W3I5xynaBZo41cM3XM+4Q6fRMj3sBYIR1VAmZMXYJvRQ==}
    engines: {npm: '>=2.0.0'}
    dependencies:
      tslib: 1.14.1
    dev: true

  /safe-buffer/5.1.2:
    resolution: {integrity: sha512-Gd2UZBJDkXlY7GbJxfsE8/nvKkUEU1G38c1siN6QP6a9PT9MmHB8GnpscSmMJSoF8LOIrt8ud/wPtojys4G6+g==}

  /safe-buffer/5.2.1:
    resolution: {integrity: sha512-rp3So07KcdmmKbGvgaNxQSJr7bGVSVk5S9Eq1F+ppbRo70+YeaDxkw5Dd8NPN+GD6bjnYm2VuPuCXmpuYvmCXQ==}

  /safer-buffer/2.1.2:
    resolution: {integrity: sha512-YZo3K82SD7Riyi0E1EQPojLz7kpepnSQI9IyPbHHg1XXXevb5dJI7tpyN2ADxGcQbHG7vcyRHk0cbwqcQriUtg==}
    dev: true

  /sax/1.2.4:
    resolution: {integrity: sha512-NqVDv9TpANUjFm0N8uM5GxL36UgKi9/atZw+x7YFnQ8ckwFGKrl4xX4yWtrey3UJm5nP1kUbnYgLopqWNSRhWw==}
    dev: true

  /saxes/5.0.1:
    resolution: {integrity: sha512-5LBh1Tls8c9xgGjw3QrMwETmTMVk0oFgvrFSvWx62llR2hcEInrKNZ2GZCCuuy2lvWrdl5jhbpeqc5hRYKFOcw==}
    engines: {node: '>=10'}
    dependencies:
      xmlchars: 2.2.0
    dev: true

  /segfault-handler/1.3.0:
    resolution: {integrity: sha512-p7kVHo+4uoYkr0jmIiTBthwV5L2qmWtben/KDunDZ834mbos+tY+iO0//HpAJpOFSQZZ+wxKWuRo4DxV02B7Lg==}
    requiresBuild: true
    dependencies:
      bindings: 1.5.0
      nan: 2.15.0
    dev: true

  /semver-compare/1.0.0:
    resolution: {integrity: sha1-De4hahyUGrN+nvsXiPavxf9VN/w=}
    dev: true

  /semver/5.3.0:
    resolution: {integrity: sha1-myzl094C0XxgEq0yaqa00M9U+U8=}
    hasBin: true
    dev: true
    optional: true

  /semver/5.7.1:
    resolution: {integrity: sha512-sauaDf/PZdVgrLTNYHRtpXa1iRiKcaebiKQ1BJdpQlWH2lCvexQdX55snPFyK7QzpudqbCI0qXFfOasHdyNDGQ==}
    hasBin: true

  /semver/6.3.0:
    resolution: {integrity: sha512-b39TBaTSfV6yBrapU89p5fKekE2m/NwnDocOVruQFS1/veMgdzuPcnOM34M6CwxW8jH/lxEa5rBoDeUwu5HHTw==}
    hasBin: true

  /semver/7.3.5:
    resolution: {integrity: sha512-PoeGJYh8HK4BTO/a9Tf6ZG3veo/A7ZVsYrSA6J8ny9nb3B1VrpkuN+z9OE5wfE5p6H4LchYZsegiQgbJD94ZFQ==}
    engines: {node: '>=10'}
    hasBin: true
    dependencies:
      lru-cache: 6.0.0
    dev: true

  /send/0.17.1:
    resolution: {integrity: sha512-BsVKsiGcQMFwT8UxypobUKyv7irCNRHk1T0G680vk88yf6LBByGcZJOTJCrTP2xVN6yI+XjPJcNuE3V4fT9sAg==}
    engines: {node: '>= 0.8.0'}
    dependencies:
      debug: 2.6.9
      depd: 1.1.2
      destroy: 1.0.4
      encodeurl: 1.0.2
      escape-html: 1.0.3
      etag: 1.8.1
      fresh: 0.5.2
      http-errors: 1.7.3
      mime: 1.6.0
      ms: 2.1.1
      on-finished: 2.3.0
      range-parser: 1.2.1
      statuses: 1.5.0
    dev: true

  /serve-static/1.14.1:
    resolution: {integrity: sha512-JMrvUwE54emCYWlTI+hGrGv5I8dEwmco/00EvkzIIsR7MqrHonbD9pO2MOfFnpFntl7ecpZs+3mW+XbQZu9QCg==}
    engines: {node: '>= 0.8.0'}
    dependencies:
      encodeurl: 1.0.2
      escape-html: 1.0.3
      parseurl: 1.3.3
      send: 0.17.1
    dev: true

  /set-blocking/2.0.0:
    resolution: {integrity: sha1-BF+XgtARrppoA93TgrJDkrPYkPc=}
    dev: true

  /setprototypeof/1.1.1:
    resolution: {integrity: sha512-JvdAWfbXeIGaZ9cILp38HntZSFSo3mWg6xGcJJsd+d4aRMOqauag1C63dJfDw7OaMYwEbHMOxEZ1lqVRYP2OAw==}
    dev: true

  /shebang-command/2.0.0:
    resolution: {integrity: sha512-kHxr2zZpYtdmrN1qDjrrX/Z1rR1kG8Dx+gkpK1G4eXmvXswmcE1hTWBWYUzlraYw1/yZp6YuDY77YtvbN0dmDA==}
    engines: {node: '>=8'}
    dependencies:
      shebang-regex: 3.0.0

  /shebang-regex/3.0.0:
    resolution: {integrity: sha512-7++dFhtcx3353uBaq8DDR4NuxBetBzC7ZQOhmTQInHEd6bSrXdiEyzCvG07Z44UYdLShWUyXt5M/yhz8ekcb1A==}
    engines: {node: '>=8'}

  /shell-quote/1.7.2:
    resolution: {integrity: sha512-mRz/m/JVscCrkMyPqHc/bczi3OQHkLTqXHEFu0zDhK/qfv3UcOA4SVmRCLmos4bhjr9ekVQubj/R7waKapmiQg==}

  /side-channel/1.0.4:
    resolution: {integrity: sha512-q5XPytqFEIKHkGdiMIrY10mvLRvnQh42/+GoBlFW3b2LXLE2xxJpZFdm94we0BaoV3RwJyGqg5wS7epxTv0Zvw==}
    dependencies:
      call-bind: 1.0.2
      get-intrinsic: 1.1.1
      object-inspect: 1.11.0
    dev: true

  /signal-exit/3.0.3:
    resolution: {integrity: sha512-VUJ49FC8U1OxwZLxIbTTrDvLnf/6TDgxZcK8wxR8zs13xpx7xbG60ndBlhNrFi2EMuFRoeDoJO7wthSLq42EjA==}

  /simple-concat/1.0.1:
    resolution: {integrity: sha512-cSFtAPtRhljv69IK0hTVZQ+OfE9nePi/rtJmw5UjHeVyVroEqJXP1sFztKUy1qU+xvz3u/sfYJLa947b7nAN2Q==}
    dev: true
    optional: true

  /simple-get/3.1.0:
    resolution: {integrity: sha512-bCR6cP+aTdScaQCnQKbPKtJOKDp/hj9EDLJo3Nw4y1QksqaovlW/bnptB6/c1e+qmNIDHRK+oXFDdEqBT8WzUA==}
    dependencies:
      decompress-response: 4.2.1
      once: 1.4.0
      simple-concat: 1.0.1
    dev: true
    optional: true

  /sisteransi/1.0.5:
    resolution: {integrity: sha512-bLGGlR1QxBcynn2d5YmDX4MGjlZvy2MRBDRNHLJ8VI6l6+9FUiyTFNJ0IveOSP0bcXgVDPRcfGqA0pjaqUpfVg==}

  /slash/3.0.0:
    resolution: {integrity: sha512-g9Q1haeby36OSStwb4ntCGGGaKsaVSjQ68fBxoQcutl5fS1vuY18H3wSt3jFyFtrkx+Kz0V1G85A4MyAdDMi2Q==}
    engines: {node: '>=8'}

  /slice-ansi/3.0.0:
    resolution: {integrity: sha512-pSyv7bSTC7ig9Dcgbw9AuRNUb5k5V6oDudjZoMBSr13qpLBG7tB+zgCkARjq7xIUgdz5P1Qe8u+rSGdouOOIyQ==}
    engines: {node: '>=8'}
    dependencies:
      ansi-styles: 4.3.0
      astral-regex: 2.0.0
      is-fullwidth-code-point: 3.0.0

  /slice-ansi/4.0.0:
    resolution: {integrity: sha512-qMCMfhY040cVHT43K9BFygqYbUPFZKHOg7K73mtTWJRb8pyP3fzf4Ixd5SzdEJQ6MRUg/WBnOLxghZtKKurENQ==}
    engines: {node: '>=10'}
    dependencies:
      ansi-styles: 4.3.0
      astral-regex: 2.0.0
      is-fullwidth-code-point: 3.0.0

  /sort-keys/4.2.0:
    resolution: {integrity: sha512-aUYIEU/UviqPgc8mHR6IW1EGxkAXpeRETYcrzg8cLAvUPZcpAlleSXHV2mY7G12GphSH6Gzv+4MMVSSkbdteHg==}
    engines: {node: '>=8'}
    dependencies:
      is-plain-obj: 2.1.0
    dev: true

  /source-map-support/0.5.19:
    resolution: {integrity: sha512-Wonm7zOCIJzBGQdB+thsPar0kYuCIzYvxZwlBa87yi/Mdjv7Tip2cyVbLj5o0cFPN4EVkuTwb3GDDyUx2DGnGw==}
    dependencies:
      buffer-from: 1.1.2
      source-map: 0.6.1
    dev: true

  /source-map/0.5.7:
    resolution: {integrity: sha1-igOdLRAh0i0eoUyA2OpGi6LvP8w=}
    engines: {node: '>=0.10.0'}
    dev: true

  /source-map/0.6.1:
    resolution: {integrity: sha512-UjgapumWlbMhkBgzT7Ykc5YXUT46F0iKu8SGXq0bcwP5dz/h0Plj6enJqjz1Zbq2l5WaqYnrVbwWOWMyF3F47g==}
    engines: {node: '>=0.10.0'}
    dev: true

  /source-map/0.7.3:
    resolution: {integrity: sha512-CkCj6giN3S+n9qrYiBTX5gystlENnRW5jZeNLHpe6aue+SrHcG5VYwujhW9s4dY31mEGsxBDrHR6oI69fTXsaQ==}
    engines: {node: '>= 8'}
    dev: true

  /sourcemap-codec/1.4.8:
    resolution: {integrity: sha512-9NykojV5Uih4lgo5So5dtw+f0JgJX30KCNI8gwhz2J9A15wD0Ml6tjHKwf6fTSa6fAdVBdZeNOs9eJ71qCk8vA==}
    dev: true

  /spdx-correct/3.1.1:
    resolution: {integrity: sha512-cOYcUWwhCuHCXi49RhFRCyJEK3iPj1Ziz9DpViV3tbZOwXD49QzIN3MpOLJNxh2qwq2lJJZaKMVw9qNi4jTC0w==}
    dependencies:
      spdx-expression-parse: 3.0.1
      spdx-license-ids: 3.0.10

  /spdx-exceptions/2.3.0:
    resolution: {integrity: sha512-/tTrYOC7PPI1nUAgx34hUpqXuyJG+DTHJTnIULG4rDygi4xu/tfgmq1e1cIRwRzwZgo4NLySi+ricLkZkw4i5A==}

  /spdx-expression-parse/3.0.1:
    resolution: {integrity: sha512-cbqHunsQWnJNE6KhVSMsMeH5H/L9EpymbzqTQ3uLwNCLZ1Q481oWaofqH7nO6V07xlXwY6PhQdQ2IedWx/ZK4Q==}
    dependencies:
      spdx-exceptions: 2.3.0
      spdx-license-ids: 3.0.10

  /spdx-license-ids/3.0.10:
    resolution: {integrity: sha512-oie3/+gKf7QtpitB0LYLETe+k8SifzsX4KixvpOsbI6S0kRiRQ5MKOio8eMSAKQ17N06+wdEOXRiId+zOxo0hA==}

  /split2/3.2.2:
    resolution: {integrity: sha512-9NThjpgZnifTkJpzTZ7Eue85S49QwpNhZTq6GRJwObb6jnLFNGB7Qm73V5HewTROPyxD0C29xqmaI68bQtV+hg==}
    dependencies:
      readable-stream: 3.6.0
    dev: true

  /sprintf-js/1.0.3:
    resolution: {integrity: sha1-BOaSb2YolTVPPdAVIDYzuFcpfiw=}
    dev: true

  /sprintf-js/1.1.2:
    resolution: {integrity: sha512-VE0SOVEHCk7Qc8ulkWw3ntAzXuqf7S2lvwQaDLRnUeIEaKNQJzV6BwmLKhOqT61aGhfUMrXeaBk+oDGCzvhcug==}
    dev: true

  /sql-template-tag/4.0.0:
    resolution: {integrity: sha512-S82ZPaT3a8rw7dDfOQyrVR82fQPA0qqihq/qkKIZrm4IfkP8RpyT6SyF+syp2Pmf8pzPh63H3yTIMuBRsL95kQ==}
    engines: {node: '>=6'}
    dev: true

  /sqlite-async/1.1.1:
    resolution: {integrity: sha512-HTDsYzmUebV2sMvlMbyrLZcnqyfSCBALiTnK+XW6mzYY9LLUC29hJCt5RVc9j/Nl99frHD81dAAt3bEgXjCAlA==}
    dependencies:
      sqlite3: 5.0.2
    dev: true

  /sqlite3/5.0.2:
    resolution: {integrity: sha512-1SdTNo+BVU211Xj1csWa8lV6KM0CtucDwRyA0VHl91wEH1Mgh7RxUpI4rVvG7OhHrzCSGaVyW5g8vKvlrk9DJA==}
    requiresBuild: true
    peerDependenciesMeta:
      node-gyp:
        optional: true
    dependencies:
      node-addon-api: 3.2.1
      node-pre-gyp: 0.11.0
    optionalDependencies:
      node-gyp: 3.8.0
    dev: true

  /sshpk/1.16.1:
    resolution: {integrity: sha512-HXXqVUq7+pcKeLqqZj6mHFUMvXtOJt1uoUx09pFW6011inTMxqI8BA8PM95myrIyyKwdnzjdFjLiE6KBPVtJIg==}
    engines: {node: '>=0.10.0'}
    hasBin: true
    dependencies:
      asn1: 0.2.4
      assert-plus: 1.0.0
      bcrypt-pbkdf: 1.0.2
      dashdash: 1.14.1
      ecc-jsbn: 0.1.2
      getpass: 0.1.7
      jsbn: 0.1.1
      safer-buffer: 2.1.2
      tweetnacl: 0.14.5
    dev: true
    optional: true

  /stack-utils/2.0.3:
    resolution: {integrity: sha512-gL//fkxfWUsIlFL2Tl42Cl6+HFALEaB1FU76I/Fy+oZjRreP7OPMXFlGbxM7NQsI0ZpUfw76sHnv0WNYuTb7Iw==}
    engines: {node: '>=10'}
    dependencies:
      escape-string-regexp: 2.0.0
    dev: true

  /stacktrace-parser/0.1.10:
    resolution: {integrity: sha512-KJP1OCML99+8fhOHxwwzyWrlUuVX5GQ0ZpJTd1DFXhdkrvg1szxfHhawXUZ3g9TkXORQd4/WG68jMlQZ2p8wlg==}
    engines: {node: '>=6'}
    dependencies:
      type-fest: 0.7.1
    dev: true

  /staged-git-files/1.2.0:
    resolution: {integrity: sha512-MYK3aDsO8XAXkv2ASsrznObxVDlocYm7gc/cMk/hB4vbJZeEqOO7H1mZR7EY2C5q3YgKOBo3Tmu0D30h7RjdWg==}
    hasBin: true
    dev: true

  /statuses/1.5.0:
    resolution: {integrity: sha1-Fhx9rBd2Wf2YEfQ3cfqZOBR4Yow=}
    engines: {node: '>= 0.6'}
    dev: true

  /stoppable/1.1.0:
    resolution: {integrity: sha512-KXDYZ9dszj6bzvnEMRYvxgeTHU74QBFL54XKtP3nyMuJ81CFYtABZ3bAzL2EdFUaEwJOBOgENyFj3R7oTzDyyw==}
    engines: {node: '>=4', npm: '>=6'}
    dev: true

  /string-argv/0.3.1:
    resolution: {integrity: sha512-a1uQGz7IyVy9YwhqjZIZu1c8JO8dNIe20xBmSS6qu9kv++k3JGzCVmprbNN5Kn+BgzD5E7YYwg1CcjuJMRNsvg==}
    engines: {node: '>=0.6.19'}
    dev: true

  /string-hash/1.1.3:
    resolution: {integrity: sha1-6Kr8CsGFW0Zmkp7X3RJ1311sgRs=}
    dev: true

  /string-length/4.0.2:
    resolution: {integrity: sha512-+l6rNN5fYHNhZZy41RXsYptCjA2Igmq4EG7kZAYFQI1E1VTXarr6ZPXBg6eq7Y6eK4FEhY6AJlyuFIb/v/S0VQ==}
    engines: {node: '>=10'}
    dependencies:
      char-regex: 1.0.2
      strip-ansi: 6.0.0
    dev: true

  /string-width/1.0.2:
    resolution: {integrity: sha1-EYvfW4zcUaKn5w0hHgfisLmxB9M=}
    engines: {node: '>=0.10.0'}
    dependencies:
      code-point-at: 1.1.0
      is-fullwidth-code-point: 1.0.0
      strip-ansi: 3.0.1
    dev: true

  /string-width/4.2.2:
    resolution: {integrity: sha512-XBJbT3N4JhVumXE0eoLU9DCjcaF92KLNqTmFCnG1pf8duUxFGwtP6AD6nkjw9a3IdiRtL3E2w3JDiE/xi3vOeA==}
    engines: {node: '>=8'}
    dependencies:
      emoji-regex: 8.0.0
      is-fullwidth-code-point: 3.0.0
      strip-ansi: 6.0.0

  /string_decoder/1.1.1:
    resolution: {integrity: sha512-n/ShnvDi6FHbbVfviro+WojiFzv+s8MPMHBczVePfUpDJLwoLT0ht1l4YwBCbi8pJAveEEdnkHyPyTP/mzRfwg==}
    dependencies:
      safe-buffer: 5.1.2

  /string_decoder/1.3.0:
    resolution: {integrity: sha512-hkRX8U1WjJFd8LsDJ2yQ/wWWxaopEsABU1XfkM8A+j0+85JAGppt16cr1Whg6KIbb4okU6Mql6BOj+uup/wKeA==}
    dependencies:
      safe-buffer: 5.2.1

  /stringify-object/3.3.0:
    resolution: {integrity: sha512-rHqiFh1elqCQ9WPLIC8I0Q/g/wj5J1eMkyoiD6eoQApWHP0FtlK7rqnhmabL5VUY9JQCcqwwvlOaSuutekgyrw==}
    engines: {node: '>=4'}
    dependencies:
      get-own-enumerable-property-symbols: 3.0.2
      is-obj: 1.0.1
      is-regexp: 1.0.0
    dev: true

  /strip-ansi/3.0.1:
    resolution: {integrity: sha1-ajhfuIU9lS1f8F0Oiq+UJ43GPc8=}
    engines: {node: '>=0.10.0'}
    dependencies:
      ansi-regex: 2.1.1
    dev: true

  /strip-ansi/6.0.0:
    resolution: {integrity: sha512-AuvKTrTfQNYNIctbR1K/YGTR1756GycPsg7b9bdV9Duqur4gv6aKqHXah67Z8ImS7WEz5QVcOtlfW2rZEugt6w==}
    engines: {node: '>=8'}
    dependencies:
      ansi-regex: 5.0.0

  /strip-ansi/7.0.0:
    resolution: {integrity: sha512-UhDTSnGF1dc0DRbUqr1aXwNoY3RgVkSWG8BrpnuFIxhP57IqbS7IRta2Gfiavds4yCxc5+fEAVVOgBZWnYkvzg==}
    engines: {node: '>=12'}
    dependencies:
      ansi-regex: 6.0.0
    dev: true

  /strip-bom/4.0.0:
    resolution: {integrity: sha512-3xurFv5tEgii33Zi8Jtp55wEIILR9eh34FAW00PZf+JnSsTmV/ioewSgQl97JHvgjoRGwPShsWm+IdrxB35d0w==}
    engines: {node: '>=8'}
    dev: true

  /strip-final-newline/2.0.0:
    resolution: {integrity: sha512-BrpvfNAE3dcvq7ll3xVumzjKjZQ5tI1sEUIKr3Uoks0XUl45St3FlatVqef9prk4jRDzhW6WZg+3bk93y6pLjA==}
    engines: {node: '>=6'}

  /strip-indent/3.0.0:
    resolution: {integrity: sha512-laJTa3Jb+VQpaC6DseHhF7dXVqHTfJPCRDaEbid/drOhgitgYku/letMUqOXFoWV0zIIUbjpdH2t+tYj4bQMRQ==}
    engines: {node: '>=8'}
    dependencies:
      min-indent: 1.0.1

  /strip-json-comments/2.0.1:
    resolution: {integrity: sha1-PFMZQukIwml8DsNEhYwobHygpgo=}
    engines: {node: '>=0.10.0'}
    dev: true

  /strip-json-comments/3.1.1:
    resolution: {integrity: sha512-6fPc+R4ihwqP6N/aIv2f1gMH8lOVtWQHoqC4yK6oSDVVocumAsfCqjkXnqiYMhmMwS/mEHLp7Vehlt3ql6lEig==}
    engines: {node: '>=8'}
    dev: true

  /supports-color/5.5.0:
    resolution: {integrity: sha512-QjVjwdXIt408MIiAqCX4oUKsgU2EqAGzs2Ppkm4aQYbjm+ZEWEcW4SfFNTr4uMNZma0ey4f5lgLrkB0aX0QMow==}
    engines: {node: '>=4'}
    dependencies:
      has-flag: 3.0.0

  /supports-color/7.2.0:
    resolution: {integrity: sha512-qpCAvRl9stuOHveKsn7HncJRvv501qIacKzQlO/+Lwxc9+0q2wLyv4Dfvt80/DPn2pqOBsJdDiogXGR9+OvwRw==}
    engines: {node: '>=8'}
    dependencies:
      has-flag: 4.0.0

  /supports-color/8.1.1:
    resolution: {integrity: sha512-MpUEN2OodtUzxvKQl72cUF7RQ5EiHsGvSsVG0ia9c5RbWGL2CI4C7EpPS8UTBIplnlzZiNuV56w+FuNxy3ty2Q==}
    engines: {node: '>=10'}
    dependencies:
      has-flag: 4.0.0
    dev: true

  /supports-hyperlinks/2.2.0:
    resolution: {integrity: sha512-6sXEzV5+I5j8Bmq9/vUphGRM/RJNT9SCURJLjwfOg51heRtguGWDzcaBlgAzKhQa0EVNpPEKzQuBwZ8S8WaCeQ==}
    engines: {node: '>=8'}
    dependencies:
      has-flag: 4.0.0
      supports-color: 7.2.0

  /symbol-tree/3.2.4:
    resolution: {integrity: sha512-9QNk5KwDF+Bvz+PyObkmSYjI5ksVUYtjW7AU22r2NKcfLJcXp96hkDWU3+XndOsUb+AQ9QhfzfCT2O+CNWT5Tw==}
    dev: true

  /table/6.7.1:
    resolution: {integrity: sha512-ZGum47Yi6KOOFDE8m223td53ath2enHcYLgOCjGr5ngu8bdIARQk6mN/wRMv4yMRcHnCSnHbCEha4sobQx5yWg==}
    engines: {node: '>=10.0.0'}
    dependencies:
      ajv: 8.6.2
      lodash.clonedeep: 4.5.0
      lodash.truncate: 4.4.2
      slice-ansi: 4.0.0
      string-width: 4.2.2
      strip-ansi: 6.0.0
    dev: true

  /tar-fs/2.1.1:
    resolution: {integrity: sha512-V0r2Y9scmbDRLCNex/+hYzvp/zyYjvFbHPNgVTKfQvVrb6guiE/fxP+XblDNR011utopbkex2nM4dHNV6GDsng==}
    dependencies:
      chownr: 1.1.4
      mkdirp-classic: 0.5.3
      pump: 3.0.0
      tar-stream: 2.2.0
    dev: true
    optional: true

  /tar-stream/2.2.0:
    resolution: {integrity: sha512-ujeqbceABgwMZxEJnk2HDY2DlnUZ+9oEcb1KzTVfYHio0UE6dG71n60d8D2I4qNvleWrrXpmjpt7vZeF1LnMZQ==}
    engines: {node: '>=6'}
    dependencies:
      bl: 4.1.0
      end-of-stream: 1.4.4
      fs-constants: 1.0.0
      inherits: 2.0.4
      readable-stream: 3.6.0

  /tar/2.2.2:
    resolution: {integrity: sha512-FCEhQ/4rE1zYv9rYXJw/msRqsnmlje5jHP6huWeBZ704jUTy02c5AZyWujpMR1ax6mVw9NyJMfuK2CMDWVIfgA==}
    deprecated: This version of tar is no longer supported, and will not receive security updates. Please upgrade asap.
    dependencies:
      block-stream: 0.0.9
      fstream: 1.0.12
      inherits: 2.0.4
    dev: true
    optional: true

  /tar/4.4.19:
    resolution: {integrity: sha512-a20gEsvHnWe0ygBY8JbxoM4w3SJdhc7ZAuxkLqh+nvNQN2IOt0B5lLgM490X5Hl8FF0dl0tOf2ewFYAlIFgzVA==}
    engines: {node: '>=4.5'}
    dependencies:
      chownr: 1.1.4
      fs-minipass: 1.2.7
      minipass: 2.9.0
      minizlib: 1.3.3
      mkdirp: 0.5.5
      safe-buffer: 5.2.1
      yallist: 3.1.1
    dev: true

  /tar/6.1.11:
    resolution: {integrity: sha512-an/KZQzQUkZCkuoAA64hM92X0Urb6VpRhAFllDzz44U2mcD5scmT3zBc4VgVpkugF580+DQn8eAFSyoQt0tznA==}
    engines: {node: '>= 10'}
    dependencies:
      chownr: 2.0.0
      fs-minipass: 2.1.0
      minipass: 3.1.3
      minizlib: 2.1.2
      mkdirp: 1.0.4
      yallist: 4.0.0

  /tarn/3.0.1:
    resolution: {integrity: sha512-6usSlV9KyHsspvwu2duKH+FMUhqJnAh6J5J/4MITl8s94iSUQTLkJggdiewKv4RyARQccnigV48Z+khiuVZDJw==}
    engines: {node: '>=8.0.0'}
    dev: true

  /tedious/11.8.0_debug@4.3.2:
    resolution: {integrity: sha512-GtFrO694x/7CRiUBt0AI4jrMtrkXV+ywifiOrDy4K0ufJLeKB4rgmPjy5Ws366fCaBaKlqQ9RnJ+sCJ1Jbd1lw==}
    engines: {node: '>= 10'}
    dependencies:
      '@azure/identity': 1.5.1_debug@4.3.2
      '@azure/keyvault-keys': 4.3.0
      '@azure/ms-rest-nodeauth': 3.0.10_debug@4.3.2
      '@js-joda/core': 3.2.0
      adal-node: 0.2.2_debug@4.3.2
      bl: 5.0.0
      depd: 2.0.0
      iconv-lite: 0.6.3
      jsbi: 3.2.1
      native-duplexpair: 1.0.0
      node-abort-controller: 2.0.0
      punycode: 2.1.1
      sprintf-js: 1.1.2
    transitivePeerDependencies:
      - debug
      - supports-color
    dev: true

  /temp-dir/1.0.0:
    resolution: {integrity: sha1-CnwOom06Oa+n4OvqnB/AvE2qAR0=}
    engines: {node: '>=4'}

  /temp-dir/2.0.0:
    resolution: {integrity: sha512-aoBAniQmmwtcKp/7BzsH8Cxzv8OL736p7v1ihGb5e9DJ9kTwGWHrQrVB5+lfVDzfGrdRzXch+ig7LHaY1JTOrg==}
    engines: {node: '>=8'}

  /temp-write/4.0.0:
    resolution: {integrity: sha512-HIeWmj77uOOHb0QX7siN3OtwV3CTntquin6TNVg6SHOqCP3hYKmox90eeFOGaY1MqJ9WYDDjkyZrW6qS5AWpbw==}
    engines: {node: '>=8'}
    dependencies:
      graceful-fs: 4.2.8
      is-stream: 2.0.1
      make-dir: 3.1.0
      temp-dir: 1.0.0
      uuid: 3.4.0

  /temp/0.4.0:
    resolution: {integrity: sha1-ZxrWPVe+D+nXKUZks/xABjZnimA=}
    engines: {'0': node >=0.4.0}
    dev: true

  /tempy/1.0.1:
    resolution: {integrity: sha512-biM9brNqxSc04Ee71hzFbryD11nX7VPhQQY32AdDmjFvodsRFz/3ufeoTZ6uYkRFfGo188tENcASNs3vTdsM0w==}
    engines: {node: '>=10'}
    dependencies:
      del: 6.0.0
      is-stream: 2.0.1
      temp-dir: 2.0.0
      type-fest: 0.16.0
      unique-string: 2.0.0

  /terminal-link/2.1.1:
    resolution: {integrity: sha512-un0FmiRUQNr5PJqy9kP7c40F5BOfpGlYTrxonDChEZB7pzZxRNp/bt+ymiy9/npwXya9KH99nJ/GXFIiUkYGFQ==}
    engines: {node: '>=8'}
    dependencies:
      ansi-escapes: 4.3.2
      supports-hyperlinks: 2.2.0

  /test-exclude/6.0.0:
    resolution: {integrity: sha512-cAGWPIyOHU6zlmg88jwm7VRyXnMN7iV68OGAbYDk/Mh/xC/pzVPlQtY6ngoIH/5/tciuhGfvESU8GrHrcxD56w==}
    engines: {node: '>=8'}
    dependencies:
      '@istanbuljs/schema': 0.1.3
      glob: 7.1.7
      minimatch: 3.0.4
    dev: true

  /text-table/0.2.0:
    resolution: {integrity: sha1-f17oI66AUgfACvLfSoTsP8+lcLQ=}
    dev: true

  /throat/6.0.1:
    resolution: {integrity: sha512-8hmiGIJMDlwjg7dlJ4yKGLK8EsYqKgPWbG3b4wjJddKNwc7N7Dpn08Df4szr/sZdMVeOstrdYSsqzX6BYbcB+w==}
    dev: true

  /through/2.3.8:
    resolution: {integrity: sha1-DdTJ/6q8NXlgsbckEV1+Doai4fU=}
    dev: true

  /tmp/0.2.1:
    resolution: {integrity: sha512-76SUhtfqR2Ijn+xllcI5P1oyannHNHByD80W1q447gU3mp9G9PSpGdWmjUOHRDPiHYacIk66W7ubDTuPF3BEtQ==}
    engines: {node: '>=8.17.0'}
    dependencies:
      rimraf: 3.0.2

  /tmpl/1.0.4:
    resolution: {integrity: sha1-I2QN17QtAEM5ERQIIOXPRA5SHdE=}
    dev: true

  /to-fast-properties/2.0.0:
    resolution: {integrity: sha1-3F5pjL0HkmW8c+A3doGk5Og/YW4=}
    engines: {node: '>=4'}
    dev: true

  /to-regex-range/5.0.1:
    resolution: {integrity: sha512-65P7iz6X5yEr1cwcgvQxbbIw7Uk3gOy5dIdtZ4rDveLqhrdJP+Li/Hx6tyK0NEb+2GCyneCMJiGqrADCSNk8sQ==}
    engines: {node: '>=8.0'}
    dependencies:
      is-number: 7.0.0

  /toidentifier/1.0.0:
    resolution: {integrity: sha512-yaOH/Pk/VEhBWWTlhI+qXxDFXlejDGcQipMlyxda9nthulaxLZUNcUqFxokp0vcYnvteJln5FNQDRrxj3YcbVw==}
    engines: {node: '>=0.6'}
    dev: true

  /tough-cookie/2.5.0:
    resolution: {integrity: sha512-nlLsUzgm1kfLXSXfRZMc1KLAugd4hqJHDTvc2hDIwS3mZAfMEuMbc03SujMF+GEcpaX/qboeycw6iO8JwVv2+g==}
    engines: {node: '>=0.8'}
    dependencies:
      psl: 1.8.0
      punycode: 2.1.1
    dev: true
    optional: true

  /tough-cookie/3.0.1:
    resolution: {integrity: sha512-yQyJ0u4pZsv9D4clxO69OEjLWYw+jbgspjTue4lTQZLfV0c5l1VmK2y1JK8E9ahdpltPOaAThPcp5nKPUgSnsg==}
    engines: {node: '>=6'}
    dependencies:
      ip-regex: 2.1.0
      psl: 1.8.0
      punycode: 2.1.1
    dev: true

  /tough-cookie/4.0.0:
    resolution: {integrity: sha512-tHdtEpQCMrc1YLrMaqXXcj6AxhYi/xgit6mZu1+EDWUn+qhUf8wMQoFIy9NXuq23zAwtcB0t/MjACGR18pcRbg==}
    engines: {node: '>=6'}
    dependencies:
      psl: 1.8.0
      punycode: 2.1.1
      universalify: 0.1.2
    dev: true

  /tr46/2.1.0:
    resolution: {integrity: sha512-15Ih7phfcdP5YxqiB+iDtLoaTz4Nd35+IiAv0kQ5FNKHzXgdWqPoTIqEDDJmXceQt4JZk6lVPT8lnDlPpGDppw==}
    engines: {node: '>=8'}
    dependencies:
      punycode: 2.1.1
    dev: true

  /trim-newlines/3.0.1:
    resolution: {integrity: sha512-c1PTsA3tYrIsLGkJkzHF+w9F2EyxfXGo4UyJc4pFL++FMjnq0HJS69T3M7d//gKrFKwy429bouPescbjecU+Zw==}
    engines: {node: '>=8'}
    dev: true

  /ts-jest/27.0.5_1318b7d4288f89be474291123601427f:
    resolution: {integrity: sha512-lIJApzfTaSSbtlksfFNHkWOzLJuuSm4faFAfo5kvzOiRAuoN4/eKxVJ2zEAho8aecE04qX6K1pAzfH5QHL1/8w==}
    engines: {node: ^10.13.0 || ^12.13.0 || ^14.15.0 || >=15.0.0}
    hasBin: true
    peerDependencies:
      '@babel/core': '>=7.0.0-beta.0 <8'
      '@types/jest': ^27.0.0
      babel-jest: '>=27.0.0 <28'
      jest: ^27.0.0
      typescript: '>=3.8 <5.0'
    peerDependenciesMeta:
      '@babel/core':
        optional: true
      '@types/jest':
        optional: true
      babel-jest:
        optional: true
    dependencies:
      '@types/jest': 27.0.1
      bs-logger: 0.2.6
      fast-json-stable-stringify: 2.1.0
      jest: 27.1.0_ts-node@10.2.1
      jest-util: 27.0.6
      json5: 2.2.0
      lodash: 4.17.21
      make-error: 1.3.6
      semver: 7.3.5
      typescript: 4.3.5
      yargs-parser: 20.2.9
    dev: true

  /ts-jest/27.0.5_d6279bcaf6e2c6aa91a58343d133ee67:
    resolution: {integrity: sha512-lIJApzfTaSSbtlksfFNHkWOzLJuuSm4faFAfo5kvzOiRAuoN4/eKxVJ2zEAho8aecE04qX6K1pAzfH5QHL1/8w==}
    engines: {node: ^10.13.0 || ^12.13.0 || ^14.15.0 || >=15.0.0}
    hasBin: true
    peerDependencies:
      '@babel/core': '>=7.0.0-beta.0 <8'
      '@types/jest': ^27.0.0
      babel-jest: '>=27.0.0 <28'
      jest: ^27.0.0
      typescript: '>=3.8 <5.0'
    peerDependenciesMeta:
      '@babel/core':
        optional: true
      '@types/jest':
        optional: true
      babel-jest:
        optional: true
    dependencies:
      '@types/jest': 27.0.1
      bs-logger: 0.2.6
      fast-json-stable-stringify: 2.1.0
      jest: 27.1.0_ts-node@10.2.1
      jest-util: 27.0.6
      json5: 2.2.0
      lodash: 4.17.21
      make-error: 1.3.6
      semver: 7.3.5
      typescript: 4.4.2
      yargs-parser: 20.2.9
    dev: true

  /ts-node/10.2.1_a0c01aa728d04e1dcfa7300dce926502:
    resolution: {integrity: sha512-hCnyOyuGmD5wHleOQX6NIjJtYVIO8bPP8F2acWkB4W06wdlkgyvJtubO/I9NkI88hCFECbsEgoLc0VNkYmcSfw==}
    engines: {node: '>=12.0.0'}
    hasBin: true
    peerDependencies:
      '@swc/core': '>=1.2.50'
      '@swc/wasm': '>=1.2.50'
      '@types/node': '*'
      typescript: '>=2.7'
    peerDependenciesMeta:
      '@swc/core':
        optional: true
      '@swc/wasm':
        optional: true
    dependencies:
      '@cspotcode/source-map-support': 0.6.1
      '@tsconfig/node10': 1.0.8
      '@tsconfig/node12': 1.0.9
      '@tsconfig/node14': 1.0.1
      '@tsconfig/node16': 1.0.2
      '@types/node': 12.20.24
      acorn: 8.4.1
      acorn-walk: 8.1.1
      arg: 4.1.3
      create-require: 1.1.1
      diff: 4.0.2
      make-error: 1.3.6
      typescript: 4.3.5
      yn: 3.1.1
    dev: true

  /ts-node/10.2.1_b04324131e2fb5ba13b634647cdac0ef:
    resolution: {integrity: sha512-hCnyOyuGmD5wHleOQX6NIjJtYVIO8bPP8F2acWkB4W06wdlkgyvJtubO/I9NkI88hCFECbsEgoLc0VNkYmcSfw==}
    engines: {node: '>=12.0.0'}
    hasBin: true
    peerDependencies:
      '@swc/core': '>=1.2.50'
      '@swc/wasm': '>=1.2.50'
      '@types/node': '*'
      typescript: '>=2.7'
    peerDependenciesMeta:
      '@swc/core':
        optional: true
      '@swc/wasm':
        optional: true
    dependencies:
      '@cspotcode/source-map-support': 0.6.1
      '@tsconfig/node10': 1.0.8
      '@tsconfig/node12': 1.0.9
      '@tsconfig/node14': 1.0.1
      '@tsconfig/node16': 1.0.2
      '@types/node': 14.17.15
      acorn: 8.4.1
      acorn-walk: 8.1.1
      arg: 4.1.3
      create-require: 1.1.1
      diff: 4.0.2
      make-error: 1.3.6
      typescript: 4.3.5
      yn: 3.1.1
    dev: true

  /tsd/0.17.0:
    resolution: {integrity: sha512-+HUwya2NgoP/g9t2gRCC3I8VtGu65NgG9Lv75vNzMaxjMFo+0VXF9c4sj3remSzJYeBHLNKzWMbFOinPqrL20Q==}
    engines: {node: '>=12'}
    hasBin: true
    dependencies:
      '@tsd/typescript': 4.3.5
      eslint-formatter-pretty: 4.1.0
      globby: 11.0.4
      meow: 9.0.0
      path-exists: 4.0.0
      read-pkg-up: 7.0.1
    dev: true

  /tslib/1.14.1:
    resolution: {integrity: sha512-Xni35NKzjgMrwevysHTCArtLDpPvye8zV/0E4EyYn43P7/7qvQwPh9BGkHewbMulVntbigmcT7rdX3BNo9wRJg==}
    dev: true

  /tslib/2.3.1:
    resolution: {integrity: sha512-77EbyPPpMz+FRFRuAFlWMtmgUWGe9UOG2Z25NqCwiIjRhOf5iKGuzSe5P2w1laq+FkRy4p+PCuVkJSGkzTEKVw==}
    dev: true

  /tsutils/3.21.0_typescript@4.3.5:
    resolution: {integrity: sha512-mHKK3iUXL+3UF6xL5k0PEhKRUBKPBCv/+RkEOpjRWxxx27KKRBmmA60A9pgOUvMi8GKhRMPEmjBRPzs2W7O1OA==}
    engines: {node: '>= 6'}
    peerDependencies:
      typescript: '>=2.8.0 || >= 3.2.0-dev || >= 3.3.0-dev || >= 3.4.0-dev || >= 3.5.0-dev || >= 3.6.0-dev || >= 3.6.0-beta || >= 3.7.0-dev || >= 3.7.0-beta'
    dependencies:
      tslib: 1.14.1
      typescript: 4.3.5
    dev: true

  /tsutils/3.21.0_typescript@4.4.2:
    resolution: {integrity: sha512-mHKK3iUXL+3UF6xL5k0PEhKRUBKPBCv/+RkEOpjRWxxx27KKRBmmA60A9pgOUvMi8GKhRMPEmjBRPzs2W7O1OA==}
    engines: {node: '>= 6'}
    peerDependencies:
      typescript: '>=2.8.0 || >= 3.2.0-dev || >= 3.3.0-dev || >= 3.4.0-dev || >= 3.5.0-dev || >= 3.6.0-dev || >= 3.6.0-beta || >= 3.7.0-dev || >= 3.7.0-beta'
    dependencies:
      tslib: 1.14.1
      typescript: 4.4.2
    dev: true

  /tunnel-agent/0.6.0:
    resolution: {integrity: sha1-J6XeoGs2sEoKmWZ3SykIaPD8QP0=}
    dependencies:
      safe-buffer: 5.2.1
    dev: true
    optional: true

  /tunnel/0.0.6:
    resolution: {integrity: sha512-1h/Lnq9yajKY2PEbBadPXj3VxsDDu844OnaAo52UVmIzIvwwtBPIuNvkjuzBlTWpfJyUbG3ez0KSBibQkj4ojg==}
    engines: {node: '>=0.6.11 <=0.7.0 || >=0.7.3'}
    dev: true

  /tweetnacl/0.14.5:
    resolution: {integrity: sha1-WuaBd/GS1EViadEIr6k/+HQ/T2Q=}
    dev: true
    optional: true

  /type-check/0.3.2:
    resolution: {integrity: sha1-WITKtRLPHTVeP7eE8wgEsrUg23I=}
    engines: {node: '>= 0.8.0'}
    dependencies:
      prelude-ls: 1.1.2
    dev: true

  /type-check/0.4.0:
    resolution: {integrity: sha512-XleUoc9uwGXqjWwXaUTZAmzMcFZ5858QA2vvx1Ur5xIcixXIP+8LnFDgRplU30us6teqdlskFfu+ae4K79Ooew==}
    engines: {node: '>= 0.8.0'}
    dependencies:
      prelude-ls: 1.2.1
    dev: true

  /type-detect/4.0.8:
    resolution: {integrity: sha512-0fr/mIH1dlO+x7TlcMy+bIDqKPsw/70tVyeHW787goQjhmqaZe10uwLujubK9q9Lg6Fiho1KUKDYz0Z7k7g5/g==}
    engines: {node: '>=4'}
    dev: true

  /type-fest/0.16.0:
    resolution: {integrity: sha512-eaBzG6MxNzEn9kiwvtre90cXaNLkmadMWa1zQMs3XORCXNbsH/OewwbxC5ia9dCxIxnTAsSxXJaa/p5y8DlvJg==}
    engines: {node: '>=10'}

  /type-fest/0.18.1:
    resolution: {integrity: sha512-OIAYXk8+ISY+qTOwkHtKqzAuxchoMiD9Udx+FSGQDuiRR+PJKJHc2NJAXlbhkGwTt/4/nKZxELY1w3ReWOL8mw==}
    engines: {node: '>=10'}
    dev: true

  /type-fest/0.20.2:
    resolution: {integrity: sha512-Ne+eE4r0/iWnpAxD852z3A+N0Bt5RN//NjJwRd2VFHEmrywxf5vsZlh4R6lixl6B+wz/8d+maTSAkN1FIkI3LQ==}
    engines: {node: '>=10'}
    dev: true

  /type-fest/0.21.3:
    resolution: {integrity: sha512-t0rzBq87m3fVcduHDUFhKmyyX+9eo6WQjZvf51Ea/M0Q7+T374Jp1aUiyUl0GKxp8M/OETVHSDvmkyPgvX+X2w==}
    engines: {node: '>=10'}

  /type-fest/0.6.0:
    resolution: {integrity: sha512-q+MB8nYR1KDLrgr4G5yemftpMC7/QLqVndBmEEdqzmNj5dcFOO4Oo8qlwZE3ULT3+Zim1F8Kq4cBnikNhlCMlg==}
    engines: {node: '>=8'}

  /type-fest/0.7.1:
    resolution: {integrity: sha512-Ne2YiiGN8bmrmJJEuTWTLJR32nh/JdL1+PSicowtNb0WFpn59GK8/lfD61bVtzguz7b3PBt74nxpv/Pw5po5Rg==}
    engines: {node: '>=8'}
    dev: true

  /type-fest/0.8.1:
    resolution: {integrity: sha512-4dbzIzqvjtgiM5rw1k5rEHtBANKmdudhGyBEajN01fEyhaAIhsoKNy6y7+IN93IfpFtwY9iqi7kD+xwKhQsNJA==}
    engines: {node: '>=8'}

  /type-is/1.6.18:
    resolution: {integrity: sha512-TkRKr9sUTxEH8MdfuCSP7VizJyzRNMjj2J2do2Jr3Kym598JVdEksuzPQCnlFPW4ky9Q+iA+ma9BGm06XQBy8g==}
    engines: {node: '>= 0.6'}
    dependencies:
      media-typer: 0.3.0
      mime-types: 2.1.32
    dev: true

  /typedarray-to-buffer/3.1.5:
    resolution: {integrity: sha512-zdu8XMNEDepKKR+XYOXAVPtWui0ly0NtohUscw+UmaHiAWT8hrV1rr//H6V+0DvJ3OQ19S979M0laLfX8rm82Q==}
    dependencies:
      is-typedarray: 1.0.0
    dev: true

  /typescript/4.3.5:
    resolution: {integrity: sha512-DqQgihaQ9cUrskJo9kIyW/+g0Vxsk8cDtZ52a3NGh0YNTfpUSArXSohyUGnvbPazEPLu398C0UxmKSOrPumUzA==}
    engines: {node: '>=4.2.0'}
    hasBin: true
    dev: true

  /typescript/4.4.2:
    resolution: {integrity: sha512-gzP+t5W4hdy4c+68bfcv0t400HVJMMd2+H9B7gae1nQlBzCqvrXX+6GL/b3GAgyTH966pzrZ70/fRjwAtZksSQ==}
    engines: {node: '>=4.2.0'}
    hasBin: true
    dev: true

  /underscore/1.13.1:
    resolution: {integrity: sha512-hzSoAVtJF+3ZtiFX0VgfFPHEDRm7Y/QPjGyNo4TVdnDTdft3tr8hEkD25a1jC+TjTuE7tkHGKkhwCgs9dgBB2g==}
    dev: true

  /undici/3.3.6:
    resolution: {integrity: sha512-/j3YTZ5AobMB4ZrTY72mzM54uFUX32v0R/JRW9G2vOyF1uSKYAx+WT8dMsAcRS13TOFISv094TxIyWYk+WEPsA==}

  /unique-string/2.0.0:
    resolution: {integrity: sha512-uNaeirEPvpZWSgzwsPGtU2zVSTrn/8L5q/IexZmH0eH6SA73CmAA5U4GwORTxQAZs95TAXLNqeLoPPNO5gZfWg==}
    engines: {node: '>=8'}
    dependencies:
      crypto-random-string: 2.0.0

  /universalify/0.1.2:
    resolution: {integrity: sha512-rBJeI5CXAlmy1pV+617WB9J63U6XcazHHF2f2dbJix4XzpUF0RS3Zbj0FGIOCAva5P/d/GBOYaACQ1w+0azUkg==}
    engines: {node: '>= 4.0.0'}
    dev: true

  /unpipe/1.0.0:
    resolution: {integrity: sha1-sr9O6FFKrmFltIF4KdIbLvSZBOw=}
    engines: {node: '>= 0.8'}
    dev: true

  /untildify/4.0.0:
    resolution: {integrity: sha512-KK8xQ1mkzZeg9inewmFVDNkg3l5LUhoq9kN6iWYB/CC9YMG8HA+c1Q8HwDe6dEX7kErrEVNVBO3fWsVq5iDgtw==}
    engines: {node: '>=8'}
    dev: true

  /uri-js/4.4.1:
    resolution: {integrity: sha512-7rKUyy33Q1yc98pQ1DAmLtwX109F7TIfWlW1Ydo8Wl1ii1SeHieeh0HHfPeL2fMXK6z0s8ecKs9frCuLJvndBg==}
    dependencies:
      punycode: 2.1.1
    dev: true

  /util-deprecate/1.0.2:
    resolution: {integrity: sha1-RQ1Nyfpw3nMnYvvS1KKJgUGaDM8=}

  /utils-merge/1.0.1:
    resolution: {integrity: sha1-n5VxD1CiZ5R7LMwSR0HBAoQn5xM=}
    engines: {node: '>= 0.4.0'}
    dev: true

  /uuid/3.4.0:
    resolution: {integrity: sha512-HjSDRw6gZE5JMggctHBcjVak08+KEVhSIiDzFnT9S9aegmp85S/bReBVTb4QTFaRNptJ9kuYaNhnbNEOkbKb/A==}
    deprecated: Please upgrade  to version 7 or higher.  Older versions may use Math.random() in certain circumstances, which is known to be problematic.  See https://v8.dev/blog/math-random for details.
    hasBin: true

  /uuid/8.3.2:
    resolution: {integrity: sha512-+NYs2QeMWy+GWFOEm9xnn6HCDp0l7QBD7ml8zLUmJ+93Q5NF0NocErnwkTkXVFNiX3/fpC6afS8Dhb/gz7R7eg==}
    hasBin: true

  /v8-compile-cache/2.3.0:
    resolution: {integrity: sha512-l8lCEmLcLYZh4nbunNZvQCJc5pv7+RCwa8q/LdUx8u7lsWvPDKmpodJAJNwkAhJC//dFY48KuIEmjtd4RViDrA==}
    dev: true

  /v8-to-istanbul/8.0.0:
    resolution: {integrity: sha512-LkmXi8UUNxnCC+JlH7/fsfsKr5AU110l+SYGJimWNkWhxbN5EyeOtm1MJ0hhvqMMOhGwBj1Fp70Yv9i+hX0QAg==}
    engines: {node: '>=10.12.0'}
    dependencies:
      '@types/istanbul-lib-coverage': 2.0.3
      convert-source-map: 1.8.0
      source-map: 0.7.3
    dev: true

  /validate-npm-package-license/3.0.4:
    resolution: {integrity: sha512-DpKm2Ui/xN7/HQKCtpZxoRWBhZ9Z0kqtygG8XCgNQ8ZlDnxuQmWhj566j8fN4Cu3/JmbhsDo7fcAJq4s9h27Ew==}
    dependencies:
      spdx-correct: 3.1.1
      spdx-expression-parse: 3.0.1

  /vary/1.1.2:
    resolution: {integrity: sha1-IpnwLG3tMNSllhsLn3RSShj2NPw=}
    engines: {node: '>= 0.8'}
    dev: true

  /verror/1.10.0:
    resolution: {integrity: sha1-OhBcoXBTr1XW4nDB+CiGguGNpAA=}
    engines: {'0': node >=0.6.0}
    dependencies:
      assert-plus: 1.0.0
      core-util-is: 1.0.2
      extsprintf: 1.4.0
    dev: true

  /w3c-hr-time/1.0.2:
    resolution: {integrity: sha512-z8P5DvDNjKDoFIHK7q8r8lackT6l+jo/Ye3HOle7l9nICP9lf1Ci25fy9vHd0JOWewkIFzXIEig3TdKT7JQ5fQ==}
    dependencies:
      browser-process-hrtime: 1.0.0
    dev: true

  /w3c-xmlserializer/2.0.0:
    resolution: {integrity: sha512-4tzD0mF8iSiMiNs30BiLO3EpfGLZUT2MSX/G+o7ZywDzliWQ3OPtTZ0PTC3B3ca1UAf4cJMHB+2Bf56EriJuRA==}
    engines: {node: '>=10'}
    dependencies:
      xml-name-validator: 3.0.0
    dev: true

  /walker/1.0.7:
    resolution: {integrity: sha1-L3+bj9ENZ3JisYqITijRlhjgKPs=}
    dependencies:
      makeerror: 1.0.11
    dev: true

  /webidl-conversions/5.0.0:
    resolution: {integrity: sha512-VlZwKPCkYKxQgeSbH5EyngOmRp7Ww7I9rQLERETtf5ofd9pGeswWiOtogpEO850jziPRarreGxn5QIiTqpb2wA==}
    engines: {node: '>=8'}
    dev: true

  /webidl-conversions/6.1.0:
    resolution: {integrity: sha512-qBIvFLGiBpLjfwmYAaHPXsn+ho5xZnGvyGvsarywGNc8VyQJUMHJ8OBKGGrPER0okBeMDaan4mNBlgBROxuI8w==}
    engines: {node: '>=10.4'}
    dev: true

  /whatwg-encoding/1.0.5:
    resolution: {integrity: sha512-b5lim54JOPN9HtzvK9HFXvBma/rnfFeqsic0hSpjtDbVxR3dJKLc+KB4V6GgiGOvl7CY/KNh8rxSo9DKQrnUEw==}
    dependencies:
      iconv-lite: 0.4.24
    dev: true

  /whatwg-mimetype/2.3.0:
    resolution: {integrity: sha512-M4yMwr6mAnQz76TbJm914+gPpB/nCwvZbJU28cUD6dR004SAxDLOOSUaB1JDRqLtaOV/vi0IC5lEAGFgrjGv/g==}
    dev: true

  /whatwg-url/8.7.0:
    resolution: {integrity: sha512-gAojqb/m9Q8a5IV96E3fHJM70AzCkgt4uXYX2O7EmuyOnLrViCQlsEBmF9UQIu3/aeAIp2U17rtbpZWNntQqdg==}
    engines: {node: '>=10'}
    dependencies:
      lodash: 4.17.21
      tr46: 2.1.0
      webidl-conversions: 6.1.0
    dev: true

  /which/1.3.1:
    resolution: {integrity: sha512-HxJdYWq1MTIQbJ3nw0cqssHoTNU267KlrDuGZ1WYlxDStUtKUhOaJmh112/TZmHxxUfuJqPXSOm7tDyas0OSIQ==}
    hasBin: true
    dependencies:
      isexe: 2.0.0
    dev: true
    optional: true

  /which/2.0.2:
    resolution: {integrity: sha512-BLI3Tl1TW3Pvl70l3yq3Y64i+awpwXqsGBYWkkqMtnbXgrMD+yj7rhW0kuEDxzJaYXGjEW5ogapKNMEKNMjibA==}
    engines: {node: '>= 8'}
    hasBin: true
    dependencies:
      isexe: 2.0.0

  /wide-align/1.1.3:
    resolution: {integrity: sha512-QGkOQc8XL6Bt5PwnsExKBPuMKBxnGxWWW3fU55Xt4feHozMUhdUMaBCk290qpm/wG5u/RSKzwdAC4i51YigihA==}
    dependencies:
      string-width: 1.0.2
    dev: true

  /word-wrap/1.2.3:
    resolution: {integrity: sha512-Hz/mrNwitNRh/HUAtM/VT/5VH+ygD6DV7mYKZAtHOrbs8U7lvPS6xf7EJKMF0uW1KJCl0H701g3ZGus+muE5vQ==}
    engines: {node: '>=0.10.0'}
    dev: true

  /wrap-ansi/6.2.0:
    resolution: {integrity: sha512-r6lPcBGxZXlIcymEu7InxDMhdW0KDxpLgoFLcguasxCaJ/SOIZwINatK9KY/tf+ZrlywOKU0UDj3ATXUBfxJXA==}
    engines: {node: '>=8'}
    dependencies:
      ansi-styles: 4.3.0
      string-width: 4.2.2
      strip-ansi: 6.0.0

  /wrap-ansi/7.0.0:
    resolution: {integrity: sha512-YVGIj2kamLSTxw6NsZjoBxfSwsn0ycdesmc4p+Q21c5zPuZ1pl+NfxVdxPtdHvmNVOQ6XSYG4AUtyt/Fi7D16Q==}
    engines: {node: '>=10'}
    dependencies:
      ansi-styles: 4.3.0
      string-width: 4.2.2
      strip-ansi: 6.0.0
    dev: true

  /wrappy/1.0.2:
    resolution: {integrity: sha1-tSQ9jz7BqjXxNkYFvA0QNuMKtp8=}

  /write-file-atomic/3.0.3:
    resolution: {integrity: sha512-AvHcyZ5JnSfq3ioSyjrBkH9yW4m7Ayk8/9My/DD9onKeu/94fwrMocemO2QAJFAlnnDN+ZDS+ZjAR5ua1/PV/Q==}
    dependencies:
      imurmurhash: 0.1.4
      is-typedarray: 1.0.0
      signal-exit: 3.0.3
      typedarray-to-buffer: 3.1.5
    dev: true

  /ws/7.5.3:
    resolution: {integrity: sha512-kQ/dHIzuLrS6Je9+uv81ueZomEwH0qVYstcAQ4/Z93K8zeko9gtAbttJWzoC5ukqXY1PpoouV3+VSOqEAFt5wg==}
    engines: {node: '>=8.3.0'}
    peerDependencies:
      bufferutil: ^4.0.1
      utf-8-validate: ^5.0.2
    peerDependenciesMeta:
      bufferutil:
        optional: true
      utf-8-validate:
        optional: true
    dev: true

  /xml-name-validator/3.0.0:
    resolution: {integrity: sha512-A5CUptxDsvxKJEU3yO6DuWBSJz/qizqzJKOMIfUJHETbBw/sFaDxgd6fxm1ewUaM0jZ444Fc5vC5ROYurg/4Pw==}
    dev: true

  /xml2js/0.4.23:
    resolution: {integrity: sha512-ySPiMjM0+pLDftHgXY4By0uswI3SPKLDw/i3UXbnO8M/p28zqexCUoPmQFrYD+/1BzhGJSs2i1ERWKJAtiLrug==}
    engines: {node: '>=4.0.0'}
    dependencies:
      sax: 1.2.4
      xmlbuilder: 11.0.1
    dev: true

  /xmlbuilder/11.0.1:
    resolution: {integrity: sha512-fDlsI/kFEx7gLvbecc0/ohLG50fugQp8ryHzMTuW9vSa1GJ0XYWKnhsUx7oie3G98+r56aTQIUB4kht42R3JvA==}
    engines: {node: '>=4.0'}
    dev: true

  /xmlchars/2.2.0:
    resolution: {integrity: sha512-JZnDKK8B0RCDw84FNdDAIpZK+JuJw+s7Lz8nksI7SIuU3UXJJslUthsi+uWBUYOwPFwW7W7PRLRfUKpxjtjFCw==}
    dev: true

  /xmldom/0.6.0:
    resolution: {integrity: sha512-iAcin401y58LckRZ0TkI4k0VSM1Qg0KGSc3i8rU+xrxe19A/BN1zHyVSJY7uoutVlaTSzYyk/v5AmkewAP7jtg==}
    engines: {node: '>=10.0.0'}
    dev: true

  /xpath.js/1.1.0:
    resolution: {integrity: sha512-jg+qkfS4K8E7965sqaUl8mRngXiKb3WZGfONgE18pr03FUQiuSV6G+Ej4tS55B+rIQSFEIw3phdVAQ4pPqNWfQ==}
    engines: {node: '>=0.4.0'}
    dev: true

  /xtend/4.0.2:
    resolution: {integrity: sha512-LKYU1iAXJXUgAXn9URjiu+MWhyUXHsvfp7mcuYm9dSUKK0/CjtrUwFAxD82/mCWbtLsGjFIad0wIsod4zrTAEQ==}
    engines: {node: '>=0.4'}
    dev: true

  /y18n/5.0.8:
    resolution: {integrity: sha512-0pfFzegeDWJHJIAmTLRP2DwHjdF5s7jo9tuztdQxAhINCdvS+3nGINqPd00AphqJR/0LhANUS6/+7SCb98YOfA==}
    engines: {node: '>=10'}
    dev: true

  /yallist/3.1.1:
    resolution: {integrity: sha512-a4UGQaWPH59mOXUYnAG2ewncQS4i4F43Tv3JoAM+s2VDAmS9NsK8GpDMLrCHPksFT7h3K6TOoUNn2pb7RoXx4g==}
    dev: true

  /yallist/4.0.0:
    resolution: {integrity: sha512-3wdGidZyq5PB084XLES5TpOSRA3wjXAlIWMhum2kRcv/41Sn2emQ0dycQW4uZXLejwKvg6EsvbdlVL+FYEct7A==}

  /yaml/1.10.2:
    resolution: {integrity: sha512-r3vXyErRCYJ7wg28yvBY5VSoAF8ZvlcW9/BwUzEtUsjvX/DKs24dIkuwjtuprwJJHsbyUbLApepYTR1BN4uHrg==}
    engines: {node: '>= 6'}
    dev: true

  /yargs-parser/20.2.9:
    resolution: {integrity: sha512-y11nGElTIV+CT3Zv9t7VKl+Q3hTQoT9a1Qzezhhl6Rp21gJ/IVTW7Z3y9EWXhuUBC2Shnf+DX0antecpAwSP8w==}
    engines: {node: '>=10'}
    dev: true

  /yargs/16.2.0:
    resolution: {integrity: sha512-D1mvvtDG0L5ft/jGWkLpG1+m0eQxOfaBvTNELraWj22wSVUMWxZUvYgJYcKh6jGGIkJFhH4IZPQhR4TKpc8mBw==}
    engines: {node: '>=10'}
    dependencies:
      cliui: 7.0.4
      escalade: 3.1.1
      get-caller-file: 2.0.5
      require-directory: 2.1.1
      string-width: 4.2.2
      y18n: 5.0.8
      yargs-parser: 20.2.9
    dev: true

  /yn/3.1.1:
    resolution: {integrity: sha512-Ux4ygGWsu2c7isFWe8Yu1YluJmqVhxqK2cLXNQA5AcC3QfbGNpM7fu0Y8b/z16pXLnFxZYvWhd3fhBY9DLmC6Q==}
    engines: {node: '>=6'}
    dev: true

  /yocto-queue/0.1.0:
    resolution: {integrity: sha512-rVksvsnNCdJ/ohGc6xgPwyN8eheCxsiLM8mxuE/t/mOVqJewPuO1miLpTHQiRgTKCLexL4MeAFVagts7HmNZ2Q==}
    engines: {node: '>=10'}

  /zip-stream/3.0.1:
    resolution: {integrity: sha512-r+JdDipt93ttDjsOVPU5zaq5bAyY+3H19bDrThkvuVxC0xMQzU1PJcS6D+KrP3u96gH9XLomcHPb+2skoDjulQ==}
    engines: {node: '>= 8'}
    dependencies:
      archiver-utils: 2.1.0
      compress-commons: 3.0.0
      readable-stream: 3.6.0<|MERGE_RESOLUTION|>--- conflicted
+++ resolved
@@ -1642,47 +1642,42 @@
     engines: {node: '>=8.0.0'}
     dev: true
 
-  /@prisma/debug/3.0.1:
-    resolution: {integrity: sha512-jygNyhua6weT/pMmoTBHIcSV/eC6WZpyHZwlGtRqP+PCcQgSUvfxY4b1Il7itsd8rCLI/D6JuvBm5UsNdo5dXw==}
+  /@prisma/debug/2.30.3:
+    resolution: {integrity: sha512-hMsCl6ZA718vgKuTRd1+qeetzGSVkZEIEUTfeT5rPtklgqDytQ01nRNN74gLeoSI64tyGg/pvSX1wgAioMuyiQ==}
     dependencies:
       '@types/debug': 4.1.7
       debug: 4.3.2
       ms: 2.1.3
     transitivePeerDependencies:
       - supports-color
-
-<<<<<<< HEAD
-  /@prisma/debug/2.31.0-dev.9:
-    resolution: {integrity: sha512-GUHD2Aezk68WMBkGVw/+IBAv829V5G+tds9BRdxxpkgQ3IQ0hLi8dwleswvbXLMf8oAgguISVWvNvH4iQIcvfQ==}
-=======
-  /@prisma/debug/3.1.0-dev.4:
-    resolution: {integrity: sha512-FOThFWlcOMdbGWs2Af4yEFDPlYaqRLnQLjGE/NXlKQHbqER9WpHZPMG80bm2TbhLujSlYYPm4I243iRwdvSTYQ==}
->>>>>>> 1d777197
+    dev: true
+
+  /@prisma/debug/3.0.1:
+    resolution: {integrity: sha512-jygNyhua6weT/pMmoTBHIcSV/eC6WZpyHZwlGtRqP+PCcQgSUvfxY4b1Il7itsd8rCLI/D6JuvBm5UsNdo5dXw==}
     dependencies:
       '@types/debug': 4.1.7
       debug: 4.3.2
       ms: 2.1.3
     transitivePeerDependencies:
       - supports-color
-    dev: true
-
-<<<<<<< HEAD
-  /@prisma/engine-core/2.31.0-dev.9:
-    resolution: {integrity: sha512-INy1WBuIaS9hIErsCChtVhm1aaSa57EzK9/xH6MuEOFjatQsAk1FdO/dKMNbYzrpmN4DxTJAYvPCtZhBix3rww==}
-    dependencies:
-      '@prisma/debug': 2.31.0-dev.9
-      '@prisma/engines': 2.31.0-4.b3db3803a9a9efc0de76c0cb0f5d3e534fe43b9a
-      '@prisma/generator-helper': 2.31.0-dev.9
-      '@prisma/get-platform': 2.31.0-4.b3db3803a9a9efc0de76c0cb0f5d3e534fe43b9a
-=======
-  /@prisma/engine-core/3.1.0-dev.4:
-    resolution: {integrity: sha512-cUxylt2H0sDR3Cr4Bj9PPz9DX3ObMXR33/GIW2R75WEjHUXak7Gqmtfoubpqi8qMmsHOkHVuG0yj/9LA5DPiSw==}
-    dependencies:
-      '@prisma/debug': 3.1.0-dev.4
-      '@prisma/engines': 3.1.0-1.2452cc6313d52b8b9a96999ac0e974d0aedf88db
-      '@prisma/generator-helper': 3.1.0-dev.4
-      '@prisma/get-platform': 3.1.0-1.2452cc6313d52b8b9a96999ac0e974d0aedf88db
->>>>>>> 1d777197
+
+  /@prisma/debug/3.1.0-dev.7:
+    resolution: {integrity: sha512-uJbyI/fd83XMgG140Htb8DUjPBn7XR+mrCq3FLQjsp7gBG0zpZ4YmO5d8U6p1fmPjn1Tx40z6Gctsed/Znvk6A==}
+    dependencies:
+      '@types/debug': 4.1.7
+      debug: 4.3.2
+      ms: 2.1.3
+    transitivePeerDependencies:
+      - supports-color
+    dev: true
+
+  /@prisma/engine-core/3.1.0-dev.7:
+    resolution: {integrity: sha512-F5ax47XoinIRwRYChWI4KlbbocfcWaEcoJcFh7hMxCrwKcE2EvLLzjPMBXo1bmDnTCotXwh4ZaHoEmJSrKWKUw==}
+    dependencies:
+      '@prisma/debug': 3.1.0-dev.7
+      '@prisma/engines': 2.31.0-32.2452cc6313d52b8b9a96999ac0e974d0aedf88db
+      '@prisma/generator-helper': 3.1.0-dev.7
+      '@prisma/get-platform': 2.31.0-32.2452cc6313d52b8b9a96999ac0e974d0aedf88db
       chalk: 4.1.2
       execa: 5.1.1
       get-stream: 6.0.1
@@ -1698,16 +1693,8 @@
   /@prisma/engines-version/3.1.0-2.eb8eb4c97238c32c9e71756e76d59ed5e502185a:
     resolution: {integrity: sha512-AxWb6eibldtJku6VHcXSiP4RLadWVh6sENOYskZOGH7mPYmfUr4w5TS0SsOgxDnpVpXFLQv5cpnrDKaMd1WKYQ==}
 
-<<<<<<< HEAD
-  /@prisma/engines/2.31.0-4.b3db3803a9a9efc0de76c0cb0f5d3e534fe43b9a:
-    resolution: {integrity: sha512-/rkCZ6lCbwRW95cCM+b/55rwpogJs/7thf+TIoBvAHynPGkvuYj99m3mcCsnesH3xjkaUiUUFKNv0JfMRV8h4Q==}
-    requiresBuild: true
-
-  /@prisma/fetch-engine/2.31.0-4.b3db3803a9a9efc0de76c0cb0f5d3e534fe43b9a:
-    resolution: {integrity: sha512-ZtgbQmZLXo50kBEP9B1QvZ+cD/KY4Cx/nIFQSqmof0MkkAmbLlIK3VVMZSBaNXvaZ0vJ88Cyj0PV1EJorLRciA==}
-=======
-  /@prisma/engines/3.1.0-1.2452cc6313d52b8b9a96999ac0e974d0aedf88db:
-    resolution: {integrity: sha512-S8bck6NhRySES+aMZafZDGQUuqBdG3c9o1VC4cie3f1y9652J/yxw5X4zFizSSFGK3M0ymdzhNpjNtw7m2kd9g==}
+  /@prisma/engines/2.31.0-32.2452cc6313d52b8b9a96999ac0e974d0aedf88db:
+    resolution: {integrity: sha512-Q9CwN6e5E5Abso7J3A1fHbcF4NXGRINyMnf7WQ07fXaebxTTARY5BNUzy2Mo5uH82eRVO5v7ImNuR044KTjLJg==}
     requiresBuild: true
     dev: true
 
@@ -1715,11 +1702,11 @@
     resolution: {integrity: sha512-AWSXrvk0BJshthIkfCSb1w0i3u1s8ZwRZu2EMG/EX+S73LPnzeOklS0RvpkcqLw7DPLu21+0YPIMz110Kwe2tg==}
     requiresBuild: true
 
-  /@prisma/fetch-engine/3.1.0-1.2452cc6313d52b8b9a96999ac0e974d0aedf88db:
-    resolution: {integrity: sha512-FbCuOVzTh36XXzuBHKrh9h3cjLRmioZhSSQvU+MUPq1UCU/VKr/O6rOW3cCeJpLz0y1pT0gd3Yr3l6jKcAMGKw==}
-    dependencies:
-      '@prisma/debug': 3.0.1
-      '@prisma/get-platform': 3.1.0-1.2452cc6313d52b8b9a96999ac0e974d0aedf88db
+  /@prisma/fetch-engine/2.31.0-32.2452cc6313d52b8b9a96999ac0e974d0aedf88db:
+    resolution: {integrity: sha512-MVlloe2gnnG8YpB9utDos0qnnHw05ud24OOu6jtXFcYIBJR4rd+7pmRTY5TgD76RnbWH4rNzD5NL1xAiXMTZKA==}
+    dependencies:
+      '@prisma/debug': 2.30.3
+      '@prisma/get-platform': 2.31.0-32.2452cc6313d52b8b9a96999ac0e974d0aedf88db
       chalk: 4.1.2
       execa: 5.1.1
       find-cache-dir: 3.3.2
@@ -1741,7 +1728,6 @@
 
   /@prisma/fetch-engine/3.1.0-2.eb8eb4c97238c32c9e71756e76d59ed5e502185a:
     resolution: {integrity: sha512-tvtbZ0YF0swMG/4vOOkAWqOEUFIQK49xTzoH05gjaN89liSbqQkXlSbG5VKaPE1yzjwOq3bb3zRF79DW0T5m3Q==}
->>>>>>> 1d777197
     dependencies:
       '@prisma/debug': 3.0.1
       '@prisma/get-platform': 3.1.0-2.eb8eb4c97238c32c9e71756e76d59ed5e502185a
@@ -1763,17 +1749,10 @@
     transitivePeerDependencies:
       - supports-color
 
-<<<<<<< HEAD
-  /@prisma/generator-helper/2.31.0-dev.9:
-    resolution: {integrity: sha512-vb9TjvBlKXkOkyZK2NyfUWwqQ5Q+AAesypPCE6XDO22Y5eIejuN0fJp0LlxLVKZyG2r8i4Tubd35GAdFs6kZ8Q==}
-    dependencies:
-      '@prisma/debug': 2.31.0-dev.9
-=======
-  /@prisma/generator-helper/3.1.0-dev.4:
-    resolution: {integrity: sha512-eMdSbBtYK1OmiXo05kL9trvb0xs6lDFrLuWcwGImioUr43FTkFnCvzmbZdQ1ypraBYzg0CsAjGi899H1aH48Lw==}
-    dependencies:
-      '@prisma/debug': 3.1.0-dev.4
->>>>>>> 1d777197
+  /@prisma/generator-helper/3.1.0-dev.7:
+    resolution: {integrity: sha512-S0lx/zZFta35Dlfa8616RPFUMXi03UEA2/ya4GyBOm8YRe8oTB3LpzC1pE4CEGhbGSKTqJXNytVDGRSYmLEDsQ==}
+    dependencies:
+      '@prisma/debug': 3.1.0-dev.7
       '@types/cross-spawn': 6.0.2
       chalk: 4.1.2
       cross-spawn: 7.0.3
@@ -1781,47 +1760,30 @@
       - supports-color
     dev: true
 
-<<<<<<< HEAD
-  /@prisma/get-platform/2.31.0-4.b3db3803a9a9efc0de76c0cb0f5d3e534fe43b9a:
-    resolution: {integrity: sha512-Un1Y+cdR0yzuvJD6hVE6ht7yrwEKNThUtFVPN7RiZxGwWGnTpLNZlygaAe6vlcUS3jUlHpwginqcl+bvwgMX7Q==}
-=======
-  /@prisma/get-platform/3.1.0-1.2452cc6313d52b8b9a96999ac0e974d0aedf88db:
-    resolution: {integrity: sha512-GuWfXVh6XxsSrdKuBP1QeBg4C1nS6iOPf83xJWfeAAnw+KZr92JVxsvDaR5PJJmdxD92b3DygrmKqsMl+INcKA==}
+  /@prisma/get-platform/2.31.0-32.2452cc6313d52b8b9a96999ac0e974d0aedf88db:
+    resolution: {integrity: sha512-c3RYEv/l+n/i7wU/Ua2P3ZXWiKKKAmoZ832VHDe8eX5I8IlhTG+/8pwnGW/b3O/XDXMcYnSGMZqKszToqSYp5g==}
+    dependencies:
+      '@prisma/debug': 2.30.3
+    transitivePeerDependencies:
+      - supports-color
+    dev: true
+
+  /@prisma/get-platform/3.1.0-2.eb8eb4c97238c32c9e71756e76d59ed5e502185a:
+    resolution: {integrity: sha512-u2/HN8hzxdKCITpYC4P2y8NSJ/jO738GON7C7AlHFPgCOnDG6Xrx8QUiO6xaQ705GFKdymqB8LVjowf9SHkhGw==}
     dependencies:
       '@prisma/debug': 3.0.1
     transitivePeerDependencies:
       - supports-color
-    dev: true
-
-  /@prisma/get-platform/3.1.0-2.eb8eb4c97238c32c9e71756e76d59ed5e502185a:
-    resolution: {integrity: sha512-u2/HN8hzxdKCITpYC4P2y8NSJ/jO738GON7C7AlHFPgCOnDG6Xrx8QUiO6xaQ705GFKdymqB8LVjowf9SHkhGw==}
->>>>>>> 1d777197
-    dependencies:
-      '@prisma/debug': 3.0.1
-    transitivePeerDependencies:
-      - supports-color
-
-<<<<<<< HEAD
-  /@prisma/sdk/2.31.0-dev.9:
-    resolution: {integrity: sha512-UfkjcaceZonIs/Q2W7cx0Q0BI/qGcdjeCtR69xSYi2yAiW3hRONnCssRUQtWhybeeZfcm9Hc1OIkcN6NOvmUKw==}
-    dependencies:
-      '@prisma/debug': 2.31.0-dev.9
-      '@prisma/engine-core': 2.31.0-dev.9
-      '@prisma/engines': 2.31.0-4.b3db3803a9a9efc0de76c0cb0f5d3e534fe43b9a
-      '@prisma/fetch-engine': 2.31.0-4.b3db3803a9a9efc0de76c0cb0f5d3e534fe43b9a
-      '@prisma/generator-helper': 2.31.0-dev.9
-      '@prisma/get-platform': 2.31.0-4.b3db3803a9a9efc0de76c0cb0f5d3e534fe43b9a
-=======
-  /@prisma/sdk/3.1.0-dev.4:
-    resolution: {integrity: sha512-kKST8phyq+JXFYRo+l+W/h4UAzDJ9l9YA2Pb/6lT7ICy6rF7OMAA/kbtB/12r1qKEkxDoDSDnNFqVIl/27LkTw==}
-    dependencies:
-      '@prisma/debug': 3.1.0-dev.4
-      '@prisma/engine-core': 3.1.0-dev.4
-      '@prisma/engines': 3.1.0-1.2452cc6313d52b8b9a96999ac0e974d0aedf88db
-      '@prisma/fetch-engine': 3.1.0-1.2452cc6313d52b8b9a96999ac0e974d0aedf88db
-      '@prisma/generator-helper': 3.1.0-dev.4
-      '@prisma/get-platform': 3.1.0-1.2452cc6313d52b8b9a96999ac0e974d0aedf88db
->>>>>>> 1d777197
+
+  /@prisma/sdk/3.1.0-dev.7:
+    resolution: {integrity: sha512-yDxR9XT9ljbAjCLKoePlvcDlgR08/kO1l3sJpD19/6ORY4uJ/RnjTxOwr7nDq/uaxCscpFAzQSvQpo+Ksapu/A==}
+    dependencies:
+      '@prisma/debug': 3.1.0-dev.7
+      '@prisma/engine-core': 3.1.0-dev.7
+      '@prisma/engines': 2.31.0-32.2452cc6313d52b8b9a96999ac0e974d0aedf88db
+      '@prisma/fetch-engine': 2.31.0-32.2452cc6313d52b8b9a96999ac0e974d0aedf88db
+      '@prisma/generator-helper': 3.1.0-dev.7
+      '@prisma/get-platform': 2.31.0-32.2452cc6313d52b8b9a96999ac0e974d0aedf88db
       '@timsuchanek/copy': 1.4.5
       archiver: 4.0.2
       arg: 5.0.1
@@ -1836,7 +1798,7 @@
       has-yarn: 2.1.0
       is-ci: 3.0.0
       make-dir: 3.1.0
-      node-fetch: 2.6.2
+      node-fetch: 2.6.1
       p-map: 4.0.0
       read-pkg-up: 7.0.1
       resolve: 1.20.0
@@ -1855,22 +1817,13 @@
       - supports-color
     dev: true
 
-<<<<<<< HEAD
-  /@prisma/studio-pcw/0.422.0_@prisma+sdk@2.31.0-dev.9:
-    resolution: {integrity: sha512-82VESX2oeh6DwggY6B9Cblaz2xeaJfj0a+LRvUJve8NDShkarhLHMFh9auO8AWa3cCN1gWxEF/DUfnLNL35BrA==}
-=======
-  /@prisma/studio-pcw/0.423.0_@prisma+sdk@3.1.0-dev.4:
+  /@prisma/studio-pcw/0.423.0_@prisma+sdk@3.1.0-dev.7:
     resolution: {integrity: sha512-emrBVhCNsfPqI4gkQqKgfvXEyGGTYBUhZiEAM6UXfwLsWxUryKfXVvW2BDTI+wMQvw7/z2o8ZF4ZtEHp1AUr/w==}
->>>>>>> 1d777197
     peerDependencies:
       '@prisma/client': '*'
       '@prisma/sdk': '*'
     dependencies:
-<<<<<<< HEAD
-      '@prisma/sdk': 2.31.0-dev.9
-=======
-      '@prisma/sdk': 3.1.0-dev.4
->>>>>>> 1d777197
+      '@prisma/sdk': 3.1.0-dev.7
       debug: 4.3.1
       lodash: 4.17.21
     transitivePeerDependencies:
@@ -1880,15 +1833,9 @@
   /@prisma/studio-server/0.423.0:
     resolution: {integrity: sha512-xDoteg7q+dA18r2GTcZicqc8gtS2jzTL3ljDwUGHXq39sMw4Ma+W42yR4B3RVMzkoeuS6GLuqegCTTgjjeMMZg==}
     dependencies:
-<<<<<<< HEAD
-      '@prisma/sdk': 2.31.0-dev.9
-      '@prisma/studio-pcw': 0.422.0_@prisma+sdk@2.31.0-dev.9
-      '@prisma/studio-transports': 0.422.0
-=======
-      '@prisma/sdk': 3.1.0-dev.4
-      '@prisma/studio-pcw': 0.423.0_@prisma+sdk@3.1.0-dev.4
+      '@prisma/sdk': 3.1.0-dev.7
+      '@prisma/studio-pcw': 0.423.0_@prisma+sdk@3.1.0-dev.7
       '@prisma/studio-transports': 0.423.0
->>>>>>> 1d777197
       '@sentry/node': 6.2.5
       checkpoint-client: 1.1.20
       cors: 2.8.5
